#!/usr/bin/env python -tt
# encoding: utf-8
#
# This file is part of pydc1394.
# 
# pydc1394 is free software: you can redistribute it and/or modify it
# under the terms of the GNU Lesser General Public License as
# published by the Free Software Foundation, either version 3 of the
# License, or (at your option) any later version.
# 
# pydc1394 is distributed in the hope that it will be useful, but
# WITHOUT ANY WARRANTY; without even the implied warranty of
# MERCHANTABILITY or FITNESS FOR A PARTICULAR PURPOSE.  See the GNU
# Lesser General Public License for more details.
# 
# You should have received a copy of the GNU Lesser General Public
# License along with pydc1394.  If not, see
# <http://www.gnu.org/licenses/>.
#
# Copyright (C) 2009, 2010 by Holger Rapp <HolgerRapp@gmx.net>
# and the pydc1394 contributors (see README File)

<<<<<<< HEAD
from camera import Camera, DC1394Library, SynchronizedCams, DC1394Error
=======
from camera import Camera, DC1394Library, SynchronizedCams
>>>>>>> f77e8ec0
<|MERGE_RESOLUTION|>--- conflicted
+++ resolved
@@ -20,8 +20,4 @@
 # Copyright (C) 2009, 2010 by Holger Rapp <HolgerRapp@gmx.net>
 # and the pydc1394 contributors (see README File)
 
-<<<<<<< HEAD
-from camera import Camera, DC1394Library, SynchronizedCams, DC1394Error
-=======
-from camera import Camera, DC1394Library, SynchronizedCams
->>>>>>> f77e8ec0
+from camera import Camera, DC1394Library, SynchronizedCams