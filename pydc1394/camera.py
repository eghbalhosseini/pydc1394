#!/usr/bin/env python
# encoding: utf-8
#
# File: camera.py
#
# Created by Holger Rapp on 2008-07-26.
# Copyright (c) 2008 HolgerRapp@gmx.net. All rights reserved.

from _dc1394core import *
from _dc1394core import _dll
from ctypes import *


from numpy import fromstring, ndarray
from threading import *

from Queue import Queue, Full

__all__ = [ "DC1394Library", "Camera", "SynchronizedCams" ]

class DC1394Library(object):
    """
    This wraps the dc1394 library object which is a nuisance to have
    around. This is bad design on behalve of DC1394. Oh well...  This
    object must stay valid untill all cameras are closed
    But then use it well: it not only opens the library, collects
    a reference to the library and the camera list.

    h:				a handler of the library, many functions require it

    enumerate_cameras():
            a list of dicts. Each camera has a dict, containing:
            "unit":		the unit ID of the camera
            "guid":		GUID -> requested for the camera allocation
            "vendor":	vendor name
            "model" :	model name
                        Using this list the user may identify the camera and
                        pass cameralist[i]['guid'] to the Camera class below.

    close():	frees up the library
    """
    def __init__( self ):
        # we cache the dll, so it gets not deleted before we cleanup
        self._dll = _dll
        self._h = _dll.dc1394_new()
<<<<<<< HEAD
    #end of __init__
=======
        self.cameralist = self.enumerate_cameras()
>>>>>>> 32ec30bb

    def __del__(self):
        self.close()

    @property
    def h(self):
        "The handle to the library context."
        return self._h

    ###################################################################
    # Functions:
    ###################################################################

    def close( self ):
        if self._h is not None:
            self._dll.dc1394_free( self._h )
        self._h = None
<<<<<<< HEAD
    #end of close

    def enumerate_cameras( self ):
        """
        Enumerate the cameras currently attached to the bus. 
        
=======
        self.cameralist = []

    def enumerate_cameras( self ):
        """
        Enumerate the cameras currently attached to the bus.

>>>>>>> 32ec30bb
        returns a list of {'guid','vendor','model'}
        """
        l = POINTER(camera_list_t)()

        _dll.dc1394_camera_enumerate(self.h, byref(l))

        clist = []
        for i in xrange(l.contents.num):
            ids = l.contents.ids[i]
            #we can be nice to the users, providing some more
            #than mere GUID and unitIDs
            #also, if this fails, we have a problem:
            cam = self._dll.dc1394_camera_new(self.h, ids.guid)

            #it seems not all cameras have these fields:
            vendor = cam.contents.vendor if cam.contents.vendor else "unknown"
            model = cam.contents.model if cam.contents.model else "unknown"

            clist.append(
                { "unit": ids.unit,
                    # For what do we need this L anyway?!?!
                  #"guid": hex(ids.guid)[2:].strip("L"),
                  "guid": ids.guid,
                  "vendor":	vendor,
                  "model":	model,
                }
            )

            self._dll.dc1394_camera_free(cam)
        _dll.dc1394_camera_free_list(l)

        return clist


class Image(ndarray):
    """
    This class is a image returned by the camera. It is basically a
    numpy array with some additional informations (like timestamps).
    It is not based on the vide_frame structure of the dc1394, but rather
    augments the information from numpy through information of the acquisition
    of this image.
    """
    @property
    def position(self):
        "ROI position (offset)"
        return self._position
    @property
    def packet_size(self):
        "The size of a datapacket in bytes."
        return self._packet_size
    @property
    def packets_per_frame(self):
        "Number of packets per frame."
        return self._packets_per_frame
    @property
    def timestamp(self):
        "The IEEE Bustime when the picture was acquired (microseconds)"
        return self._timestamp
    @property
    def frames_behind(self):
        """
        The number of frames in the ring buffer that are yet to be accessed
        by the user
        """
        return self._frames_behind
    @property
    def id(self):
        "the frame position in the ring buffer"
        return self._id
<<<<<<< HEAD
    @property
    def corrupt(self):
        "corrupt image marker (marked by libdc1394)"
        return self._corrupt

    # TODO add here:
    # depth -> number of bits/pixel in the image
    # endianness or bytes are swapped bool (framge -> little_endian == False)

#end of class Image
=======
>>>>>>> 32ec30bb

class _CamAcquisitonThread(Thread):
    def __init__(self,cam, condition ):
        """
        This class is created and launched whenever a camera is start()ed.
        It continously acquires the pictures from the camera and sets a
        condition to inform other threads of the arrival of a new picture
        """
        Thread.__init__(self)

        self._cam = cam
        self._should_abort = False
        self._last_frame = None
        self._condition = condition
        #create a lock object from the threading module; see LockType.__doc__
        self._abortLock = Lock()

        self.start()

    def abort(self):
        self._abortLock.acquire()
        self._should_abort = True
        self._abortLock.release()

    def run(self):
        """
        Core function which contains the acquisition loop
        """

        while True:
            self._abortLock.acquire()
            sa = self._should_abort
            self._abortLock.release()

            if sa:
                break

<<<<<<< HEAD
            img = self._cam.capture(poll=False)
            self._condition.acquire()
=======
            if self._last_frame:
                self._cam._dll.dc1394_capture_enqueue(
                    self._cam._cam, self._last_frame
                )

            #the actual image acquisition:
            frame = POINTER(video_frame_t)()
            self._cam._dll.dc1394_capture_dequeue(self._cam._cam,
                CAPTURE_POLICY_WAIT, byref(frame)
            );

            #get the buffer from the frame (this is part of the ring buffer):
            Dtype = c_char*frame.contents.image_bytes
            buf = Dtype.from_address(frame.contents.image)

            self._last_frame = frame

            self._condition.acquire()
            #generate an Image class from the buffer:
            img = fromstring(buf, dtype=self._cam._dtype).reshape(
                self._cam._shape
            ).view(Image)

            img._position, img._packet_size, img._packets_per_frame, \
                img._timestamp, img._frames_behind, img._id = \
                frame.contents.position, frame.contents.packet_size, \
                frame.contents.packets_per_frame, frame.contents.timestamp, \
                frame.contents.frames_behind,frame.contents.id
>>>>>>> 32ec30bb
            self._cam._current_img = img

            #is the camera streaming to a queue?
            if self._cam._queue:
                # Will throw an exception if you're to slow while processing
                self._cam._queue.put_nowait(img)

            self._condition.notifyAll()
            self._condition.release()

<<<<<<< HEAD
#end of class _CamAcquisitonThread
=======
        # Return the last frame
        if self._last_frame:
            self._cam._dll.dc1394_capture_enqueue(
                self._cam._cam, self._last_frame
        )
        self._last_frame = None
>>>>>>> 32ec30bb


##################################
# Camera Property implementation #
##################################
class CameraProperty(object):
    def __init__( self, cam, name, id, absolute_capable ):
        """This class implements a simple Property of the camera"""
        self._id = id
        self._name = name
        self._absolute_capable = absolute_capable
        self._dll = cam._dll
        self._cam = cam

    def val():
        doc = "The current value of this property"
        def fget(self):
            if self._name == "white_balance":
                #white has its own call since it returns 2 values
                blue = c_uint32()
                red = c_uint32()
                self._dll.dc1394_feature_whitebalance_get_value(
                    self._cam._cam, byref(blue), byref(red)
                )
                return (blue.value, red.value)

            if self._absolute_capable:
                val = c_float()
                self._dll.dc1394_feature_get_absolute_value(
                    self._cam._cam, self._id, byref(val)
                )

<<<<<<< HEAD
=======
                if self._name == "shutter" :
                    # We want shutter in ms -> if it is absolute capable.
                    val.value *= 1000.

>>>>>>> 32ec30bb
            else:
                val = c_uint32()
                self._dll.dc1394_feature_get_value(
                    self._cam._cam, self._id, byref(val)
                )
            return val.value

        def fset(self, value):
            if self._name == "white_balance":
                #white has its own call since it returns 2 values
                blue, red = value
                self._dll.dc1394_feature_whitebalance_set_value(
                    self._cam._cam, blue, red
                )
            else:
                if self._absolute_capable:
                    val = float(value)
<<<<<<< HEAD
                    self._dll.dc1394_feature_set_absolute_value( self._cam._cam, self._id, val)

=======
                    # We want shutter in ms
                    if self._name == "shutter":
                        value /= 1000.
                    self._dll.dc1394_feature_set_absolute_value(
                        self._cam._cam, self._id, val
                    )
>>>>>>> 32ec30bb
                else:
                    val = int(value)
                    self._dll.dc1394_feature_set_value(
                        self._cam._cam, self._id, val
                    )
        return locals()
    val = property(**val())

    @property
    def range(self):
        "The RO foo property."
        if self._absolute_capable:
            min, max = c_float(), c_float()
            self._dll.dc1394_feature_get_absolute_boundaries( self._cam._cam,\
                                                self._id, byref(min),byref(max))
<<<<<<< HEAD
=======
            # We want shutter in ms
            if self._name == "shutter":
                min.value *=1000
                max.value *=1000
>>>>>>> 32ec30bb
        else:
            min, max = c_uint32(), c_uint32()
            self._dll.dc1394_feature_get_boundaries(
                self._cam._cam, self._id, byref(min),byref(max)
            )
        return (min.value,max.value)

    @property
    def can_be_disabled(self):
        "Can this property be disabled"
        k = bool_t()
        self._dll.dc1394_feature_is_switchable(self._cam._cam,
                self._id, byref(k)
        )
        return bool(k.value)

    def on():
        doc = """\
        Toggle this feature on and off;
        For the trigger this means the external trigger ON/OFF"""

        def fget(self):
            k = bool_t()
            if self._name.lower() == "trigger":
                self._dll.dc1394_external_trigger_get_power(
                    self._cam._cam, byref(k)
                )
            else:
                self._dll.dc1394_feature_get_power(self._cam._cam, self._id,
                   byref(k)
                )
            return bool(k.value)

        def fset(self, value):
            k = bool(value)
            if self._name.lower() == "trigger":
                self._dll.dc1394_external_trigger_set_power(self._cam._cam, k)
            else :
                self._dll.dc1394_feature_set_power( self._cam._cam, self._id, k)
        return locals()
    on = property(**on())

    @property
    def pos_modes(self):
        "The possible control modes for this feature (auto,manual,...)"
        if self._name.lower() == "trigger":
            #we need a trick:
            finfo = feature_info_t()
            finfo.id = self._id
            _dll.dc1394_feature_get( self._cam._cam,  byref(finfo) )
            modes = finfo.trigger_modes

            return [ trigger_mode_vals[ modes.modes[i]] for
                    i in xrange(modes.num)
            ]
        modes = feature_modes_t()
        _dll.dc1394_feature_get_modes(self._cam._cam, self._id, byref(modes))
        return [ feature_mode_vals[modes.modes[i]] for i in xrange(modes.num) ]

    def mode():
        doc = """The current control mode this feature is running in.

                For the trigger it shows the trigger modes (from the dc1394
                website):
                mode 0:     Exposure starts with a falling edge and stops when
                            the the exposure specified by the SHUTTER feature
                            is elapsed.
                mode 1:     Exposure starts with a falling edge and stops with
                            the next rising edge.
                mode 2:     The camera starts the exposure at the first falling
                            edge and stops the integration at the nth falling
                            edge. The parameter n is a prameter of the trigger
                            that can be set with camera.trigger.val parameter.
                mode 3:     This is an internal trigger mode. The trigger is
                            generated every n*(period of fastest framerate).
                            Once again, the parameter n can be set with
                            camera.trigger.val.
                mode 4:     A multiple exposure mode. N exposures are performed
                            each time a falling edge is observed on the trigger
                            signal. Each exposure is as long as defined by the
                            SHUTTER (camera.shutter) feature.
                mode 5:     Another multiple exposure mode. Same as Mode 4
                            except that the exposure is is defined by the
                            length of the trigger pulse instead of the SHUTTER
                            feature.

                mode 14 and 15: vendor specified trigger mode.
            """
        def fget(self):
            if self._name.lower() == "trigger":
                mode = trigger_mode_t()
                _dll.dc1394_external_trigger_get_mode(
                    self._cam._cam, byref(mode)
                )
                return trigger_mode_vals[ mode.value ]

            mode = feature_mode_t()
            _dll.dc1394_feature_get_mode(self._cam._cam, self._id, byref(mode))
            return feature_mode_vals[mode.value]

        def fset(self, value):
            if value in self.pos_modes:
                if self._name.lower() == "trigger":
                    key = trigger_mode_codes[ value ]
                    _dll.dc1394_external_trigger_set_mode(self._cam._cam, key)
                else:
                    key = feature_mode_codes[ value ]
                    _dll.dc1394_feature_set_mode(self._cam._cam, self._id,key )
            else:
                    print "Invalid %s mode: %s" %(self._name, value)
        return locals()
    mode = property(**mode())

    def polarity_capable(self):
        """
        Is this feature polarity capable?  This is valid for the trigger
        only.
        """
        finfo = feature_info_t()
        finfo.id = self._id
        _dll.dc1394_feature_get( self._cam._cam,  byref(finfo) )
        #polarity_capable is an bool_t = int field:
        return bool( finfo.polarity_capable )

    def polarity():
        doc = """The polarity of the external trigger. If the trigger
                has polarity (camera.trigger.polarity_capable == True),
                then it has two possible values. These are returned by:
                camera.trigger.pos_polarities.
                """
        def fget(self):
            pol = trigger_polarity_t()
            _dll.dc1394_external_trigger_get_polarity(self._cam._cam,
                byref(pol)
            )
            if trigger_polarity_vals.has_key( pol.value ):
                return trigger_polarity_vals[ pol.value ]
            else :
                return pol.value

        def fset(self, pol):
            if self.polarity_capable:
                if pol in trigger_polarity_codes:
                    key = trigger_polarity_codes[ pol ]
                    _dll.dc1394_external_trigger_set_polarity(
                        self._cam._cam, key
                    )
                else:
                    print "Invalid external trigger polarity: %s" %pol
        return locals()
    polarity = property( **polarity())

    def pos_polarities(self):
        return trigger_polarity_codes.keys()

    def source():
        doc = "Actual source of the external trigger"
        def fget(self):
            source = trigger_source_t()
            _dll.dc1394_external_trigger_get_source(self._cam._cam,
                byref(source)
            )
            return trigger_source_vals[ source.value ]

        def fset(self, source):
            if trigger_source_codes.has_key( source ):
                key = trigger_source_codes[ source ]
                _dll.dc1394_external_trigger_set_source(self._cam._cam, key)
            else:
                print "Invalid external trigger source: %s" %source
        return locals()
    source = property( **source())

    def pos_sources(self):
        """ List the possible external trigger sources of the camera"""
        src = trigger_sources_t()
        _dll.dc1394_external_trigger_get_supported_sources(self._cam._cam,
            byref(src)
        )
        return [ trigger_source_vals[src.sources[i]] for i in xrange(src.num) ]

    def software_trigger():
        doc = "Set and get the software trigger (active or not)."
        def fget(self):
            res = switch_t()
            _dll.dc1394_software_trigger_get_power(self._cam._cam, byref(res))
            return bool( res.value )
        def fset(self, value):
            k = bool(value)
            _dll.dc1394_software_trigger_set_power(self._cam._cam, k)
        return locals()
    software_trigger = property( **software_trigger() )



class Camera(object):
    def __init__( self, lib, guid, mode = None,
                 framerate = None, isospeed = 400, **feat):
        """
        This class represents a IEEE1394 Camera on the BUS. It currently
        supports all features of the cameras except white balancing.

        You can pass all features the camera supports as additional arguments
        to this classes constructor.  For example: shutter = 7.4, gain = 8

        The cameras pictures can be accessed in two ways. Either way, use
        start() to beginn the capture.  If you are always interested in the
        latest picture use the new_image Condition, wait for it, then use
        cam.current_image for your processing. This mode is called interactive
        because it is used in live displays.  An alternative way is to use
        shot() which gurantees to deliver all pictures the camera acquires
        in the correct order. Note though that you have to process these
        pictures with a certain speed, otherwise the caching queue will
        overrun. This mode is called serial. Note that you can theoretically
        also use the first acquisition mode here, but this seldom makes
        sense since you need a processing of the pictures anyway.

        lib       - the DC1394Library object is needed to open a camera
        guid      - GUID of this camera, can be a hexstring or the integer
                    value
        mode      - acquisition mode, e.g. (640, 480, "Y8"). If you pass None,
                    the current mode is kept. One can also use a string, such
                    as 'FORMAT7_0'

        framerate - wanted framerate, if you pass None, the current camera
                    setting is kept

        isospeed  - wanted isospeed, you might want to use 800 if your bus
                    supports it
        """
        self._lib = lib
        if isinstance(guid,basestring):
            guid = int(guid,16)

        self._guid = guid
        self._cam = None
        #it is the same as _dll anyway...
        self._dll = lib._dll

        self._running = False
        self._running_lock = Lock()

        # For image acquisition
        self._new_image = Condition()
        self._current_img = None
        self._worker = None
        #a default numeric image type
        self._dtype = '<u1'

        self.open()

        # Gather some informations about this camera
        # Will also set the properties accordingly
        self._all_features = self.__get_all_features()
        self._all_modes = self.__get_supported_modes()

        # Set all features to manual (if possible)
        for f in self._all_features:
            if 'manual' in self.__getattribute__(f).pos_modes:
                self.__getattribute__(f).mode = 'manual'

        # Set acquisition mode and framerate
        #self.mode = mode if mode is not None else self._all_modes[0]
        #do not change mode if not needed, but set the self._wanted_mode
        #variable to the code of the current mode.
        self.mode = tuple(mode) if mode is not None else self.mode

        #set the framerate:
        #does this work if mode is set to a FORMAT7 mode?
        #now it does, it does nothing:
        if 'FORMAT7' not in self.mode[-1].upper():
            #it sets the framerate if it is available, or nothing
            self.fps = framerate = framerate or \
                    self.get_framerates_for_mode(self.mode)[0]

        # If we are not using a FORMAT_7 format, set the framerate feature to
        # auto again. This control is not available on all cameras, if it is
        # missing, the framerate is only controllable by the current mode

        try:
            self.framerate.mode = "auto"
        except AttributeError:
            pass # Feature not around, so what?

        # Set isospeed
        if isospeed :
            # If the speed is >= 800, set other operation mode
            #this is done automatically by the isospeed setting
            # self._operation_mode = "legacy" if isospeed < 800 else "1394b"
            self.isospeed = isospeed

        # Set other parameters
        for n,v in feat.items():
            if v is None:
                continue
            self.__getattribute__(n).val = v

    def __del__(self):
        self.close()
<<<<<<< HEAD
    #end of __del__
   
    def power(self, on=True):
        self._dll.dc1394_camera_set_power(self._cam, on)

    def flush(self):
        """
        flush the DMA buffer
        """
        frame = POINTER(video_frame_t)()
        while True:
            self._dll.dc1394_capture_dequeue(self._cam,
                    CAPTURE_POLICY_POLL, byref(frame))
            if not bool(frame):
                break
            self._dll.dc1394_capture_enqueue(self._cam,
                    frame)

    def capture(self, poll=False):
        frame = POINTER(video_frame_t)()
        policy = poll and CAPTURE_POLICY_POLL or CAPTURE_POLICY_WAIT
        self._dll.dc1394_capture_dequeue(self._cam,
                policy, byref(frame))
        if not bool(frame):
            return
        #get the buffer from the frame (this is part of the ring buffer):
        dtyp = c_char*frame.contents.image_bytes
        buf = dtyp.from_address(frame.contents.image)
        #generate an Image class from the buffer:
        img = fromstring(buf, dtype=self._dtype).reshape(
                self._shape).view(Image)
        #enqueue the buffer since fromstring copies data
        self._dll.dc1394_capture_enqueue(self._cam,
                frame)
        img._position = frame.contents.position
        img._packet_size = frame.contents.packet_size
        img._packets_per_frame = frame.contents.packets_per_frame
        img._timestamp = frame.contents.timestamp
        img._frames_behind = frame.contents.frames_behind
        img._id = frame.contents.id
        img._corrupt = bool(self._dll.dc1394_capture_is_frame_corrupt(
                self._cam, frame))
        # self._current_img = img
        return img

    def start_capture(self, bufsize=4):
        self._dll.dc1394_capture_setup( self._cam, bufsize, \
                    capture_flag_codes["CAPTURE_FLAGS_DEFAULT"] )

    def start_video(self):
        # Start the acquisition
        self._dll.dc1394_video_set_transmission( self._cam, 1 )

    def start_one_shot(self):
        self._dll.dc1394_video_set_one_shot( self._cam, 1 )

    def start_multi_shot(self, n):
        self._dll.dc1394_video_set_multi_shot( self._cam, n, 1 )

    def stop_multi_shot(self):
        self._dll.dc1394_video_set_multi_shot( self._cam, 0, 0 )

    def stop_one_shot(self):
        self._dll.dc1394_video_set_one_shot( self._cam, 0 )

    def stop_video(self):
        #stop the camera:
        self._dll.dc1394_video_set_transmission( self._cam, 0 )

    def stop_capture(self):
        self._dll.dc1394_capture_stop( self._cam )
=======
>>>>>>> 32ec30bb

    def start( self, bufsize = 4, interactive = False ):
        """
        Start the camera in free running acquisition

        bufsize     - how many DMA buffers should be used? If this value is
                      high, the lag between your currently processed picture
                      and reality might be higher but your risk to miss a frame
                      is also much lower.
        interactive - If this is true, shot() is not supported and no queue
                      overrun can occure
        """
        if self.running:
            return

        if not self._cam:
            raise RuntimeError, "The camera is not opened!"

        self.start_capture(bufsize)
        self.start_video()

        self._queue = None if interactive else Queue(1000)

        # Now, start the Worker thread
        self._worker = _CamAcquisitonThread( self, self.new_image )

        self._running_lock.acquire()
        self._running = True
        self._running_lock.release()

    def stop( self ):
        """Stop the camera and return all frames to the driver"""

        if not self.running:
            return

        assert(self._cam) # Otherwise it couldn't be running
        self._worker.abort()
        self._worker.join()

        self._queue = None

<<<<<<< HEAD
        self.stop_video()
        self.stop_capture()
=======
        #stop the camera:
        self._dll.dc1394_capture_stop( self._cam )
        self._dll.dc1394_video_set_transmission( self._cam, 0 )
>>>>>>> 32ec30bb

        #stop the thread:
        self._running_lock.acquire()
        self._running = False
        self._running_lock.release()

    def reset_bus( self ):
        """
        This function resets the bus the camera is attached to. Note that
        this means that all cameras have to reenumerate and will drop frames.
        So only use this if you know what you are doing.
        """
        if self.running:
            self.stop()

        self._dll.dc1394_reset_bus( self._cam )

    def shot( self ):
        """
        If the camera is running, this will acquire one frame from it and
        return it as a Image (numpy array + some informations).The memory
        is not copied, therefore you should not write on the array.

        Note that acquisition is always running in the background. This
        function alone is guaranteed to return all frames in running order.
        Use this function for your image processing, use cam.current_image
        for visualisation.
        """
        if not self.running:
            raise RuntimeError, "Camera is not running!"
        if not self._queue:
            raise RuntimeError, "Camera is running in interactive mode!"

        return self._queue.get()

    def open( self ):
        """Open the camera"""
        self._cam = _dll.dc1394_camera_new( self._lib.h, self._guid )
        if not self._cam:
            raise RuntimeError, "Couldn't access camera!"

    def close(self):
        """Close the camera. Stops it, if it was running"""
        if self.running:
            self.stop()

        if self._cam:
            _dll.dc1394_camera_free( self._cam )
            self._cam = None

    def program_format7_mode(self, slot, offset = (0,0), mode = (640,480,"Y8")):
        """
        Program a given Format 7 slot (0 = FORMAT7_0) with the given
        parameters.  The package size is always the maximum available. The
        framerate can then only be controlled through the framerate property
        (if available).  This also implicitly sets the correct mode for
        format 7.

        If you change the mode to a normal one and want your format 7 mode
        again, you have to recall this function. The behaviour otherwise
        is undefined.

        slot   - 0,1,2 FORMAT7 Slot to program
        offset - picture offset (for ROI)
        mode   - Resolution and data depth is extracted. A valid mode would
                 be (121,99,"RGB")
        """
        if self.running:
            raise RuntimeError(
                "Can't set Format7 mode while camera is running!")

        newmode = "FORMAT7_%i" % slot
        if newmode in video_mode_codes:
            uslot = video_mode_codes[ newmode ]

        else :
            print "Available modes:"
            print filter( lambda x: "FORMAT7" in x, video_mode_codes.keys())

            return

        #color coding:
        cco = color_coding_t()

        #What is set for the camera?
        self._dll.dc1394_format7_get_color_coding( self._cam,\
                uslot, byref(cco) )
        #if this is different, try to set it first:
        if color_coding_vals[cco.value] != mode[-1] :
            #what is available in this mode?
            pos_codings = color_codings_t()
            self._dll.dc1394_format7_get_color_codings( self._cam,\
                    uslot, byref(pos_codings))
            #convert it to a list:
            codelist = []
            for i in xrange(pos_codings.num):
                codelist.append( color_coding_vals[ pos_codings.codings[i] ])
            if mode[-1] in codelist:
                cco2 = color_coding_codes[ mode[-1] ]
                self._dll.dc1394_format7_set_color_coding( self._cam,\
                    uslot, cco2)
            else :
                print "available modes:"
                print codelist
                return

        #this invokes the standard mode setting part, which will
        #set FORMAT7 modes. The python variable shall show a 0,0 resolution:
        #that one we set by hand:
        self.mode = newmode

        #the format7 position and image size can only be set in units.
        #1. check for these units:
        h_unit = c_uint32(); v_unit = c_uint32()

        self._dll.dc1394_format7_get_unit_position(self._cam,\
                self._wanted_mode,\
                byref(h_unit), byref(v_unit))

        #Tupple does not support elementwise value changing, so do it dirty:
        offset = list(offset)
        offset[0] = h_unit.value*int(offset[0]/h_unit.value) if \
                h_unit.value > 1 else offset[0]
        offset[1] = v_unit.value*int(offset[1]/v_unit.value) if \
                v_unit.value > 1 else offset[1]

        self._dll.dc1394_format7_get_unit_size( self._cam,\
                self._wanted_mode,\
                byref(h_unit), byref(v_unit))

        mode = list(mode)
        mode[0] = h_unit.value *int(mode[0]/h_unit.value) if \
                h_unit.value > 1 else mode[0]
        mode[1] = v_unit.value*int(mode[1]/v_unit.value) if \
                v_unit.value > 1 else mode[1]

        #now the ROI should set without a problem (except out of size range):
        self._dll.dc1394_format7_set_roi(
            self._cam, uslot,
            cco, USE_MAX_AVAIL,
            offset[0], offset[1],
            mode[0],mode[1])

        # But directly overwrite the shape (the last number is 3 for RGB modes)
        self._shape[0:2] = [ mode[1], mode[0] ]

    ###########################################################################
    #                     INFORMATION GATERHING FUNCTIONS                     #
    ###########################################################################
    def __get_supported_modes( self ):
        """
        Get all the supported video modes of the camera.  This calls the
        builting dc1394 function and converts the returned codes to a
        readable list. Any element of this list can be used to set a video
        mode of the camera.

        Parameters: None
        Returns:    list of available video modes
        """
        if not self._cam:
            raise RuntimeError, "The camera is not opened!"

        modes = video_modes_t()
        supmodes = []

        _dll.dc1394_video_get_supported_modes( self._cam, byref(modes))

        for i in range(modes.num):
            supmodes.append( video_mode_vals[modes.modes[i]] )

        return supmodes

    def __get_all_features( self ):
        """
        Use a built in dc1394 function to read out all available features
        of the given camera.

        All features, which are capable of absolute values, are set to
        absolute value mode.

        Parameters: None Return value: fills up and returns the self._features
        list
        """

        if not self._cam:
            raise RuntimeError, "The camera is not opened!"

        fs = featureset_t()
        _dll.dc1394_feature_get_all( self._cam, byref(fs) )


        self._features = []

        # We set all features that are capabale of it to absolute values
        for i in range(FEATURE_NUM):
            s = fs.feature[i]
            if s.available:
                if s.absolute_capable:
                    _dll.dc1394_feature_set_absolute_control(self._cam, s.id, 1)
                name = feature_vals[s.id]
                self._features.append( name )
                self.__dict__[name] = CameraProperty(self, name, s.id,
                    s.absolute_capable
                )

        return self._features

    def get_register( self, offset ):
        """Get the control register value of the camera a the given offset"""
        if not self._cam:
            raise RuntimeError, "The camera is not opened!"

        val = c_uint32()
        _dll.dc1394_get_control_registers( self._cam, offset, byref(val), 1)
        return val.value

    def set_register( self, offset, value ):
        """Set the control register value of the camera at the given offset to
        the given value"""
        if not self._cam:
            raise RuntimeError, "The camera is not opened!"

        val = c_uint32(value)
        _dll.dc1394_set_control_registers( self._cam, offset, byref(val), 1)

    ###########################################################################
    #                               PROPERTIES                                #
    ###########################################################################
    def broadcast():
        doc = \
        """
        This sets if the camera tries to synchronize with other cameras on
        the bus.

        Note:   that behaviour might be strange if one camera tries to
                broadcast and another not.

        Note 2: that this feature is currently only supported under linux
                and I have not seen it working yet though I tried it with
                cameras that should support it. So use on your own risk!
        """
        def fget(self):
            if not self._cam:
                raise RuntimeError, "The camera is not opened!"

            k = bool_t()
            self._dll.dc1394_camera_get_broadcast( self._cam, byref(k))
            if k.value == 1:
                return True
            else:
                return False

        def fset(self, value):
            if not self._cam:
                raise RuntimeError, "The camera is not opened!"

            use =  1 if value else 0
            self._dll.dc1394_camera_set_broadcast( self._cam, use )

        return locals()
    broadcast = property(**broadcast())

    @property
    def current_image(self):
        "Threadsafe access to the current image of the camera"
        # We do proper locking
        self._new_image.acquire()
        self._new_image.wait()
        i = self._current_img
        self._new_image.release()
        return i

    @property
    def new_image(self):
        "The Condition to wait for when you want a new Image"
        return self._new_image

    @property
    def numpy_shape(self):
        """
        This returns the shape the camera currently delivers. It is useful
        if you want to create a matching numpy array
        """
        return self._shape

    @property
    def numpy_dtype(self):
        """
        This returns the datatype the camera currently delivers. It is useful
        if you want to create a matching numpy array
        """
        return self._dtype

    @property
    def running(self):
        """
        This is a thread safe propertie which can check
        if the camera is (still) running
        """
        self._running_lock.acquire()
        rv = self._running
        self._running_lock.release()
        return rv

    @property
    def model(self):
        "The name of this camera (string)"
        if not self._cam:
            raise RuntimeError, "The camera is not opened!"

        return self._cam.contents.model

    @property
    def guid(self):
        "The Guid of this camera as string"
        if not self._cam:
            raise RuntimeError, "The camera is not opened!"

        return hex(self._cam.contents.guid)[2:-1]

    @property
    def vendor(self):
        "The vendor of this camera (string)"
        if not self._cam:
            raise RuntimeError, "The camera is not opened!"

        return self._cam.contents.vendor

    def mode():
        doc = \
            """ The actual video mode of the camera.
                (one can query as a variable or set it.
                One can set a tupple (hsize, vsize, 'color_coding') or a
                simple text '640x480_RGB8'. Or simply one of the modes,
                such as: modes[0].

                If FORMAT7 mode is selected, it sets to the camera to maximal
                resolution. This deletes the previous ROI.

                When queried, it returns the actual resolution in a tupple:
                (hsize, vsize, "color_mode")
            """
        def fget(self):
            vmod = video_mode_t()
            self._dll.dc1394_video_get_mode( self._cam, byref(vmod))
            #set self._wanted_mode to store the code of the mode (internal use):
            self._wanted_mode = vmod.value
            #the video_mode_details have all supported keys:
            mode = video_mode_details[ vmod.value ]

            #format7 modes: the resolution depends on the camera:
            if "FORMAT7" in mode[-1]:
                hsize = c_uint32(); vsize= c_uint32()

                self._dll.dc1394_format7_get_image_size(self._cam, \
                        self._wanted_mode, \
                        byref(hsize), byref(vsize))

                return (int(hsize.value), int(vsize.value),\
                            video_mode_details[self._wanted_mode][-1])
            else:
                return video_mode_details[self._wanted_mode]

        def fset(self, mode):
            if self.running:
                raise RuntimeError, "Can't change mode while camera is running!"

            if not self._cam:
                raise RuntimeError, "The camera is not opened!"

            #one can pass here a string like camera.modes[0]
            #or a full tuple (640,480,'Y8')...
            #convert it to a valid text key:
            if mode.__class__.__name__ != 'str' :
                if "FORMAT7" not in mode[-1].upper():
                    mode = "%dx%d_%s" %(mode[0],mode[1],mode[2])
                else:
                    #a format7 mode is only the mode name:
                    mode = mode[-1]
            #...so we can search in the video_mode_codes

            if mode not in self.modes:
                raise ValueError, "This mode is not supported by this camera!"

            #if it is a supported mode, then the video_mode_codes has this key:
            #keep self._wanted_mode for historical reasons (and comfort)
            self._wanted_mode = video_mode_codes[ mode ]
            #now set the mode in the camera:
            self._dll.dc1394_video_set_mode( self._cam, self._wanted_mode)

            #now we have the code, we can set the mode back to provide
            #a return value:
            mode = video_mode_details[ self._wanted_mode ]
            #from now mode is a tupple...
            if "FORMAT7" in mode[-1].upper():
                hsize = c_uint32()
                vsize = c_uint32()
                self._dll.dc1394_format7_get_max_image_size(self._cam, \
                        self._wanted_mode, \
                        byref(hsize), byref(vsize))

                cc = color_coding_t()
                self._dll.dc1394_format7_get_color_coding( self._cam, \
                        self._wanted_mode,\
                        byref(cc))

                #first set the image position to (0,0):
                self._dll.dc1394_format7_set_image_position( self._cam,\
                        self._wanted_mode,\
                        c_uint32(0), c_uint32(0))

                #now set image size to the maximum
                self._dll.dc1394_format7_set_image_size( self._cam,\
                        self._wanted_mode,\
                        hsize, vsize)

                #delegate this to the shape of the image:
                self._shape = [ int(hsize.value) , int(vsize.value) ]

                #a descriptive text of color coding:
                ccval = color_coding_vals[ cc.value ]

            else:
                #just to have one consistent variable for
                #identifying the color coding and dtype:
                ccval = mode[-1]
                self._shape = [ mode[1], mode[0] ]

            if '8' in ccval:
                self._dtype = '>u1'
            elif '16' in ccval:
                self._dtype = '>u2'
            elif 'YUV' in ccval:
                print "Warning: YUV image format!"
                #the data depth is 8 bit in the buffer,
                #but 12 or 16 bit in a color pixel.
                self._dtype = ">u1"
            else:
                print "Nonstandard image format: %s" %mode[-1]
                self._dtype = ">u1"

            #RGB can be both 8 and 16 bit. So let us check that
            #in a nice way:
            if "RGB" in ccval:
                self._shape.append(3)

        return locals()
    mode = property(**mode())

    def fps():
        doc = \
            """ The framerate belonging to the current camera mode.
                For not scalable video formats there is a set of
                standard frame rates one can choose from.

                In FORMAT7 format the camera can tell an actual
                value, but one can not set it.
                Unfortunately the returned framerate may have no sense at all.

                If a value is set, it is tested against the supported
                values and then set.
            """
        def fget(self):
            if 'FORMAT7' not in self.mode[-1].upper():
                ft = framerate_t()
                self._dll.dc1394_video_get_framerate( self._cam, byref(ft))
                return framerate_vals[ ft.value ]

            else:
                fi = c_float()
                self._dll.dc1394_format7_get_frame_interval(self._cam,\
                        self._wanted_mode,
                        byref(fi))
                #this should be corrected:
<<<<<<< HEAD
                return (1.0/fi.value if fi.value else 0)
            #end if
        #end fget
=======
                return 1.0/fi.value
>>>>>>> 32ec30bb

        def fset(self, framerate):
            if not self._cam:
                raise RuntimeError("The camera is not opened!")

            if self.running:
                raise RuntimeError(
                    "Can't change framerate while camera is running!"
                )

            if "FORMAT7" in self.mode[-1].upper():
                print "Framerate can not be set"
            else:
                #is it supported in this mode?
                if framerate in self.get_framerates_for_mode():
                    wanted_frate = framerate_codes[ framerate ]
                    #then set it:
                    self._dll.dc1394_video_set_framerate(
                        self._cam, wanted_frate
                    )
        return locals()
    fps = property(**fps())

    def isospeed():
        doc = \
            """ The isospeed of the camera.

                If queried, returns the actual isospeed value.
                If set, it tries setting the speed.

                One can get the actual set value of the camera or set from:
                100, 200, 400, 800, 1600, 3200 if the camera supports them.

                Above 400 the the 1394b, high speed mode has to be available
                (the funtion tries to set it).
            """
        def fget(self):
            sp = speed_t()
            self._dll.dc1394_video_get_iso_speed( self._cam, byref(sp) )
            return speed_vals[ sp.value ]

        def fset(self, isospeed):
            if speed_codes.has_key( isospeed ):
                try:
                    self._operation_mode = 'legacy' if isospeed < 800 \
                        else '1394b'
                except RuntimeError:
                    print "high speed ISO mode is not supported"
                else:
                    sp = speed_codes[ isospeed ]
                    self._dll.dc1394_video_set_iso_speed(self._cam, sp )
        return locals()
    isospeed = property( **isospeed() )

    def _operation_mode():
        doc = \
        """
        This can toggle the camera mode into B mode (high speeds). This is
        a private property because you definitively do not want to change
        this as a user.
        """
        def fget(self):
            if not self._cam:
                raise RuntimeError, "The camera is not opened!"

            k = c_int()
            self._dll.dc1394_video_get_operation_mode( self._cam, byref(k))
            if k.value == 480:
                return "legacy"
            else:
                return "1394b"
        def fset(self, value):
            if not self._cam:
                raise RuntimeError, "The camera is not opened!"

            use =  480 if value == "legacy" else 481
            self._dll.dc1394_video_set_operation_mode( self._cam, use )
        return locals()
    _operation_mode = property(**_operation_mode())

    @property
    def modes(self):
        "Return all supported modes for this camera"
        return self._all_modes

    def get_framerates_for_mode(self, mode = None):
        """ Returns all framerates supported for the given mode; if mode is
            None the current mode will be used.
        """
        if not self._cam:
            raise RuntimeError, "The camera is not opened!"

        use_modes = mode or self._wanted_mode

        if 'FORMAT7' in self.mode[-1].upper():
            print "Framerates are not valid for scalable mode"
            return [ self.fps ]

        fpss = framerates_t()
        _dll.dc1394_video_get_supported_framerates(self._cam, self._wanted_mode,
                        byref(fpss))
        return tuple( framerate_vals[fpss.framerates[i]]
             for i in range( fpss.num ) )


    @property
    def features(self):
        """Return all features of this camera. You can use __getattr__ to
        directly access them then."""
        return self._all_features


class SynchronizedCams(object):
    def __init__(self, cam0,cam1):
        """This class synchronizes two (not more!) cameras
        by dropping frames from one until the timestamps
        of the acquired pictures are in sync. Make sure that the
        cameras are in the same mode (framerate, shutter)

        This function assumes point gray cameras which can do autosync
        """
        self._cam0 = cam0
        self._cam1 = cam1

    def close( self ):
        "Convenient function which closes both cams"
        self._cam0.close()
        self._cam1.close()

    @property
    def cam0(self):
        return self._cam0
    @property
    def cam1(self):
        return self._cam1

    def start(self, buffers = 4):
        self._cam0.start(buffers); self._cam1.start(buffers)

        self.sync()

    def stop(self):
        self._cam0.stop(); self._cam1.stop()

    def shot(self):
        """
        This function acquires two synchronized pictures from
        the cameras. Use this if you need pictures which were
        acquired around the same time. Do not use the cams individual shot
        functions. If you need a current image you can use cam.current_image
        at all times. You can also wait for the Condition cam.new_image
        and then use cam.current_image.

        note that the user has to check for themselves if the cameras
        are out of sync and must make sure they get back in sync.
        """
        i1 = self._cam0.shot()
        i2 = self._cam1.shot()

        return i1,i2


    def sync(self):
        """
        Try to sync the two cameras to each other. This will
        only work if both cameras synchronize on the bus time
        """
        ldiff = 100000000
        while 1:
            t1 = self._cam0.shot().timestamp
            t2 = self._cam1.shot().timestamp

            diff = t1-t2

            if abs(diff) < 500:
                break
            if diff < 0:
                self._cam0.shot()
            else:
                self._cam1.shot()
            ldiff = diff
<|MERGE_RESOLUTION|>--- conflicted
+++ resolved
@@ -43,11 +43,6 @@
         # we cache the dll, so it gets not deleted before we cleanup
         self._dll = _dll
         self._h = _dll.dc1394_new()
-<<<<<<< HEAD
-    #end of __init__
-=======
-        self.cameralist = self.enumerate_cameras()
->>>>>>> 32ec30bb
 
     def __del__(self):
         self.close()
@@ -65,21 +60,11 @@
         if self._h is not None:
             self._dll.dc1394_free( self._h )
         self._h = None
-<<<<<<< HEAD
-    #end of close
 
     def enumerate_cameras( self ):
         """
-        Enumerate the cameras currently attached to the bus. 
-        
-=======
-        self.cameralist = []
-
-    def enumerate_cameras( self ):
-        """
         Enumerate the cameras currently attached to the bus.
 
->>>>>>> 32ec30bb
         returns a list of {'guid','vendor','model'}
         """
         l = POINTER(camera_list_t)()
@@ -149,19 +134,10 @@
     def id(self):
         "the frame position in the ring buffer"
         return self._id
-<<<<<<< HEAD
     @property
     def corrupt(self):
         "corrupt image marker (marked by libdc1394)"
         return self._corrupt
-
-    # TODO add here:
-    # depth -> number of bits/pixel in the image
-    # endianness or bytes are swapped bool (framge -> little_endian == False)
-
-#end of class Image
-=======
->>>>>>> 32ec30bb
 
 class _CamAcquisitonThread(Thread):
     def __init__(self,cam, condition ):
@@ -199,39 +175,7 @@
             if sa:
                 break
 
-<<<<<<< HEAD
             img = self._cam.capture(poll=False)
-            self._condition.acquire()
-=======
-            if self._last_frame:
-                self._cam._dll.dc1394_capture_enqueue(
-                    self._cam._cam, self._last_frame
-                )
-
-            #the actual image acquisition:
-            frame = POINTER(video_frame_t)()
-            self._cam._dll.dc1394_capture_dequeue(self._cam._cam,
-                CAPTURE_POLICY_WAIT, byref(frame)
-            );
-
-            #get the buffer from the frame (this is part of the ring buffer):
-            Dtype = c_char*frame.contents.image_bytes
-            buf = Dtype.from_address(frame.contents.image)
-
-            self._last_frame = frame
-
-            self._condition.acquire()
-            #generate an Image class from the buffer:
-            img = fromstring(buf, dtype=self._cam._dtype).reshape(
-                self._cam._shape
-            ).view(Image)
-
-            img._position, img._packet_size, img._packets_per_frame, \
-                img._timestamp, img._frames_behind, img._id = \
-                frame.contents.position, frame.contents.packet_size, \
-                frame.contents.packets_per_frame, frame.contents.timestamp, \
-                frame.contents.frames_behind,frame.contents.id
->>>>>>> 32ec30bb
             self._cam._current_img = img
 
             #is the camera streaming to a queue?
@@ -241,17 +185,6 @@
 
             self._condition.notifyAll()
             self._condition.release()
-
-<<<<<<< HEAD
-#end of class _CamAcquisitonThread
-=======
-        # Return the last frame
-        if self._last_frame:
-            self._cam._dll.dc1394_capture_enqueue(
-                self._cam._cam, self._last_frame
-        )
-        self._last_frame = None
->>>>>>> 32ec30bb
 
 
 ##################################
@@ -284,13 +217,6 @@
                     self._cam._cam, self._id, byref(val)
                 )
 
-<<<<<<< HEAD
-=======
-                if self._name == "shutter" :
-                    # We want shutter in ms -> if it is absolute capable.
-                    val.value *= 1000.
-
->>>>>>> 32ec30bb
             else:
                 val = c_uint32()
                 self._dll.dc1394_feature_get_value(
@@ -308,17 +234,8 @@
             else:
                 if self._absolute_capable:
                     val = float(value)
-<<<<<<< HEAD
-                    self._dll.dc1394_feature_set_absolute_value( self._cam._cam, self._id, val)
-
-=======
-                    # We want shutter in ms
-                    if self._name == "shutter":
-                        value /= 1000.
                     self._dll.dc1394_feature_set_absolute_value(
-                        self._cam._cam, self._id, val
-                    )
->>>>>>> 32ec30bb
+                            self._cam._cam, self._id, val)
                 else:
                     val = int(value)
                     self._dll.dc1394_feature_set_value(
@@ -334,13 +251,6 @@
             min, max = c_float(), c_float()
             self._dll.dc1394_feature_get_absolute_boundaries( self._cam._cam,\
                                                 self._id, byref(min),byref(max))
-<<<<<<< HEAD
-=======
-            # We want shutter in ms
-            if self._name == "shutter":
-                min.value *=1000
-                max.value *=1000
->>>>>>> 32ec30bb
         else:
             min, max = c_uint32(), c_uint32()
             self._dll.dc1394_feature_get_boundaries(
@@ -640,8 +550,6 @@
 
     def __del__(self):
         self.close()
-<<<<<<< HEAD
-    #end of __del__
    
     def power(self, on=True):
         self._dll.dc1394_camera_set_power(self._cam, on)
@@ -712,8 +620,6 @@
 
     def stop_capture(self):
         self._dll.dc1394_capture_stop( self._cam )
-=======
->>>>>>> 32ec30bb
 
     def start( self, bufsize = 4, interactive = False ):
         """
@@ -756,14 +662,8 @@
 
         self._queue = None
 
-<<<<<<< HEAD
         self.stop_video()
         self.stop_capture()
-=======
-        #stop the camera:
-        self._dll.dc1394_capture_stop( self._cam )
-        self._dll.dc1394_video_set_transmission( self._cam, 0 )
->>>>>>> 32ec30bb
 
         #stop the thread:
         self._running_lock.acquire()
@@ -1238,13 +1138,7 @@
                         self._wanted_mode,
                         byref(fi))
                 #this should be corrected:
-<<<<<<< HEAD
                 return (1.0/fi.value if fi.value else 0)
-            #end if
-        #end fget
-=======
-                return 1.0/fi.value
->>>>>>> 32ec30bb
 
         def fset(self, framerate):
             if not self._cam:
