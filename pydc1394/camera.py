--- conflicted
+++ resolved
@@ -44,13 +44,9 @@
     def __init__( self ):
         # we cache the dll, so it gets not deleted before we cleanup
         self._dll = _dll
-<<<<<<< HEAD
         self._h = _dll.dc1394_new()
-=======
-        self.h = _dll.dc1394_new()
-        if self.h == None:
+        if self._h == None:
             raise RuntimeError("DC1394 Library not found") 
->>>>>>> ee74dad0
 
     def __del__(self):
         self.close()
@@ -65,7 +61,6 @@
     ###################################################################
 
     def close( self ):
-<<<<<<< HEAD
         """
         Close the Libraray permanently. All camera handles created with it
         are invalidated by this.
@@ -73,11 +68,6 @@
         if self._h is not None:
             self._dll.dc1394_free( self._h )
         self._h = None
-=======
-        if self.h is not None:
-            self._dll.dc1394_free( self.h )
-        self.h = None
->>>>>>> ee74dad0
 
     def enumerate_cameras( self ):
         """
@@ -386,12 +376,6 @@
             else:
                 if self._absolute_capable:
                     val = float(value)
-<<<<<<< HEAD
-=======
-                    # We want shutter in ms
-                    if self._name == "shutter":
-                        val /= 1000.
->>>>>>> ee74dad0
                     self._dll.dc1394_feature_set_absolute_value(
                             self._cam._cam, self._id, val)
                 else:
