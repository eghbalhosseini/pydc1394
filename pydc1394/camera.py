#!/usr/bin/env python
# encoding: utf-8
#
# This file is part of pydc1394.
#
# pydc1394 is free software: you can redistribute it and/or modify it
# under the terms of the GNU Lesser General Public License as
# published by the Free Software Foundation, either version 3 of the
# License, or (at your option) any later version.
#
# pydc1394 is distributed in the hope that it will be useful, but
# WITHOUT ANY WARRANTY; without even the implied warranty of
# MERCHANTABILITY or FITNESS FOR A PARTICULAR PURPOSE.  See the GNU
# Lesser General Public License for more details.
#
# You should have received a copy of the GNU Lesser General Public
# License along with pydc1394.  If not, see
# <http://www.gnu.org/licenses/>.
#
# Copyright (C) 2009, 2010 by Holger Rapp <HolgerRapp@gmx.net>
# and the pydc1394 contributors (see README File)


from _dc1394core import *
from _dc1394core import _dll
from ctypes import *


from numpy import fromstring, ndarray
from threading import *

from Queue import Queue, Full

from _mode import _mode_map, create_mode


__all__ = ["DC1394Library", "Camera", "SynchronizedCams",
           "DC1394Error", "CameraError"]

class DC1394Error(Exception):
    """Base class for Exceptions"""
    pass

class CameraError(DC1394Error, RuntimeError):
    pass


class DC1394Library(object):
    """
    This wraps the dc1394 library object which is a nuisance to have
    around. This is bad design on behalve of DC1394. Oh well...  This
    object must stay valid untill all cameras are closed
    But then use it well: it not only opens the library, collects
    a reference to the library and the camera list.
    """
    def __init__( self ):
        # we cache the dll, so it gets not deleted before we cleanup
        self._dll = _dll
        self._h = _dll.dc1394_new()
<<<<<<< HEAD
        if self._h == None:
            raise RuntimeError("DC1394 Library not found") 
=======
>>>>>>> 67c1dff9

    def __del__(self):
        self.close()

    @property
    def cameralist(self):
        "list of available cameras and IDs"
        return self.enumerate_cameras()

    ###################################################################
    # Functions:
    ###################################################################

    def close( self ):
        """
        Close the Libraray permanently. All camera handles created with it
        are invalidated by this.
        """
        if self._h is not None:
            self._dll.dc1394_free( self._h )
        self._h = None

    def enumerate_cameras( self ):
        """
        Enumerate the cameras currently attached to the bus.

        :returns: a list of dictionaries with the following keys per camera:

            * unit
            * guid
            * vendor
            * model
        """
        if self.h == None:
            return []

        l = POINTER(camera_list_t)()

        _dll.dc1394_camera_enumerate(self.h, byref(l))

        clist = []
        for i in xrange(l.contents.num):
            ids = l.contents.ids[i]
            #we can be nice to the users, providing some more
            #than mere GUID and unitIDs
            #also, if this fails, we have a problem:
            cam = self._dll.dc1394_camera_new(self.h, ids.guid)

            #it seems not all cameras have these fields:
            vendor = cam.contents.vendor if cam.contents.vendor else "unknown"
            model = cam.contents.model if cam.contents.model else "unknown"

            clist.append(
                { "unit": ids.unit,
                    # For what do we need this L anyway?!?!
                  #"guid": hex(ids.guid)[2:].strip("L"),
                  "guid": ids.guid,
                  "vendor":	vendor,
                  "model":	model,
                }
            )

            self._dll.dc1394_camera_free(cam)
        _dll.dc1394_camera_free_list(l)

        return clist


class Image(ndarray):
    """
    This class is a image returned by the camera. It is basically a
    numpy array with some additional information (like timestamps).

    It is not based on the video_frame structure of the dc1394, but rather
    augments the information from numpy through information of the acquisition
    of this image.
    """

    def __new__(cls, camera=None, frame=None): 
        """ Create an Image instance from a grabbed frame.
            This is a constructor needed to be a subclass of ndarray. Here
            we collect parameters only, no defaults.

            Parameters:
            cls:    subclass
            camera: camera instance
            frame:  image frame collected by the camera
        """
        fr = frame.contents
        #get the buffer from the frame (this is part of the ring buffer):
        Dtype = c_char*fr.image_bytes
        buf = Dtype.from_address(fr.image)

        size = fr.size

        if fr.data_depth == 8:
            dtype = 'u1'
        elif fr.data_depth == 16:
            if fr.little_endian:
                dtype = '<u2'
            else:
                dtype = '>u2'
            #end if endianness
        #end if depth

        #convert the data:
        img0 = fromstring(buf, dtype=dtype)
        img = ndarray.__new__(cls,shape=size, dtype=dtype,buffer=img0)

        #inherit the attributes:
        img.position = fr.position
        img.color_coding = fr.color_coding

        img.color_filter = fr.color_filter
        img.yuv_byte_order = fr.yuv_byte_order
        img.stride = fr.stride
        #img.video_mode dropped
        img.packet_size = fr.packet_size
        img.packets_per_frame = fr.packets_per_frame
        img.timestamp = fr.timestamp
        img.frames_behind = fr.frames_behind
        img.id = fr.id
        img.data_depth = fr.data_depth

        #the camera object used to capture this image:
        img._cam = camera
        return img
    #end __new__

    def __array_finalize__(self, img):
        """ Finalize the new Image class array:
            if called with an image object at the end, inherit 
            the properties of that image.
        """
        if img != None:
            for i in ['position', 'color_coding', 'color_filter',
                    'yuv_byte_order', 'stride', 'packet_size',
                    'packets_per_frame', 'timestamp','frames_behind',
                    'id', 'data_depth', '_cam']:
                setattr(self, i, getattr(img, i, None))
            #end for
        #end if
    #end of __array_finalize_

    def __array_wrap__(self, res, context=None):
        """ to inherit the extra properties after an ufunc call """
        # ndarray.__array_wrap__ will call the __array_finalize__ to get
        #the attributes right
        return ndarray.__array_wrap__(self, res, context)
    #end of __array_wrap__

    @property
    def color_coding_name(self):
        if color_coding_vals.has_key( self.color_coding):
            return color_coding_vals[ self.color_coding ]
        else:
            return "unknown"


    def as_RGB(self):
        """ Convert the image to an RGB image. Returns a numpy array containing
            an RGB image. (For example for display purposes)
            Array shape is: image.shape[0], image.shape[1], 3
            
            Uses the dc1394_convert_to_RGB() function for the conversion.
        """
        if self._cam == None:
            print "Can not convert without the camera isntance"
            return None
        #end if

        res = ndarray( 3*self.size, dtype='u1')
        shape = self.shape
        inp = ndarray( shape=len(self.data), buffer=self.data, dtype='u1')

        self._cam._dll.dc1394_convert_to_RGB8( inp, res, 
                shape[1], shape[0], self.yuv_byte_order,
                self.color_coding, self.data_depth)
        
        res.shape = (shape[0],shape[1],3)

        return res
    #end of as_RGB
    
    def as_MONO8(self):
        """ Convert he image to gray scale 8 bit. Returns a numpy array
            containing the image data.    
            
            Uses the dc1394_convert_to_MONO8() funciton
        """
        if self._cam == None:
            print "Conversion needs an opened camera instance"
            return None
        #end if

        res = ndarray( self.size, dtype='u1')
        shape = self.shape
        inp = ndarray( shape = len(self.data), buffer=self.data, dtype='u1')

        self._cam._dll.dc1394_convert_to_MONO8( inp, res,
                shape[1], shape[0], self.color_coding, self.yuv_byte_order,
                self.color_coding, self.data_depth)
        res.shape = shape

        return res
    #end of as_MONO8

    def as_YUV422(self):
        """ Convert he image to YUV422 color format. 
            Returns a numpy array containing the image data.
            (this function is here for completeness. Numpy arrays
            may not be optimal for such image types.)
            
            Uses the dc1394_convert_to_YUV422() funciton
        """
        if self._cam == None:
            print "Conversion needs a camera instance "
            return None

        res = ndarray( self.size, dtype='u1')
        shape = self.shape
        inp = ndarray( shape = len(self.data), buffer=self.data, dtype='u1')
        
        self._cam._dll.dc1394_convert_to_YUV422( inp, res,
                shape[1], shape[0], self.color_coding, self.yuv_byte_order,
                self.color_coding, self.data_depth)

        #I am not sure abuot this, it has to be tested:
        return ndarray(shape=shape, buffer=res.data, dtype='u2')

#end of Image class

class _CamAcquisitonThread(Thread):
    def __init__(self,cam, condition ):
        """
        This class is created and launched whenever a camera is start()ed.
        It continously acquires the pictures from the camera and sets a
        condition to inform other threads of the arrival of a new picture
        """
        Thread.__init__(self)

        self._cam = cam
        self._should_abort = False
        self._last_frame = None
        self._condition = condition
        #create a lock object from the threading module; see LockType.__doc__
        self._abortLock = Lock()

        self.start()

    def abort(self):
        self._abortLock.acquire()
        self._should_abort = True
        self._abortLock.release()

    def run(self):
        """
        Core function which contains the acquisition loop
        """

        while True:
            self._abortLock.acquire()
            sa = self._should_abort
            self._abortLock.release()

            if sa:
                break

            self._condition.acquire()
<<<<<<< HEAD
            img = self._cam.capture(poll=False)
=======
            #generate an Image class from the buffer:
            img = fromstring(buf, dtype=self._cam.mode.dtype).reshape(
                self._cam.mode.shape
            ).view(Image)

            img._position, img._packet_size, img._packets_per_frame, \
                img._timestamp, img._frames_behind, img._id = \
                frame.contents.position, frame.contents.packet_size, \
                frame.contents.packets_per_frame, frame.contents.timestamp, \
                frame.contents.frames_behind,frame.contents.id
>>>>>>> 67c1dff9
            self._cam._current_img = img

            #is the camera streaming to a queue?
            if self._cam._queue:
                # Will throw an exception if you're to slow while processing
                self._cam._queue.put_nowait(img)

            self._condition.notifyAll()
            self._condition.release()


##################################
# Camera Property implementation #
##################################
class CameraProperty(object):
    """This class implements a simple Property of the camera"""

    def __init__( self, cam, name, id, absolute_capable ):
        self._id = id
        self._name = name
        self._absolute_capable = absolute_capable
        self._dll = cam._dll
        self._cam = cam

    def val():
        doc = "The current value of this property"
        def fget(self):
            if self._name == "white_balance":
                #white has its own call since it returns 2 values
                blue = c_uint32()
                red = c_uint32()
                self._dll.dc1394_feature_whitebalance_get_value(
                    self._cam._cam, byref(blue), byref(red)
                )
                return (blue.value, red.value)

            if self._absolute_capable:
                val = c_float()
                self._dll.dc1394_feature_get_absolute_value(
                    self._cam._cam, self._id, byref(val)
                )

<<<<<<< HEAD
=======
                if self._name == "shutter" :
                    # We want shutter in ms -> if it is absolute capable.
                    val.value *= 1000.
>>>>>>> 67c1dff9
            else:
                val = c_uint32()
                self._dll.dc1394_feature_get_value(
                    self._cam._cam, self._id, byref(val)
                )
            return val.value

        def fset(self, value):
            if self._name == "white_balance":
                #white has its own call since it returns 2 values
                blue, red = value
                self._dll.dc1394_feature_whitebalance_set_value(
                    self._cam._cam, blue, red
                )
            else:
                if self._absolute_capable:
                    val = float(value)
<<<<<<< HEAD
=======
                    # We want shutter in ms
                    if self._name == "shutter":
                        val /= 1000.
>>>>>>> 67c1dff9
                    self._dll.dc1394_feature_set_absolute_value(
                            self._cam._cam, self._id, val)
                else:
                    val = int(value)
                    self._dll.dc1394_feature_set_value(
                        self._cam._cam, self._id, val
                    )
        return locals()
    val = property(**val())

    @property
    def range(self):
        "The RO foo property."
        if self._absolute_capable:
            min, max = c_float(), c_float()
            self._dll.dc1394_feature_get_absolute_boundaries( self._cam._cam,\
                                                self._id, byref(min),byref(max))
        else:
            min, max = c_uint32(), c_uint32()
            self._dll.dc1394_feature_get_boundaries(
                self._cam._cam, self._id, byref(min),byref(max)
            )
        return (min.value,max.value)

    @property
    def can_be_disabled(self):
        "Can this property be disabled"
        k = bool_t()
        self._dll.dc1394_feature_is_switchable(self._cam._cam,
                self._id, byref(k)
        )
        return bool(k.value)

    def on():
        doc = """\
        Toggle this feature on and off;
        For the trigger this means the external trigger ON/OFF"""

        def fget(self):
            k = bool_t()
            if self._name.lower() == "trigger":
                self._dll.dc1394_external_trigger_get_power(
                    self._cam._cam, byref(k)
                )
            else:
                self._dll.dc1394_feature_get_power(self._cam._cam, self._id,
                   byref(k)
                )
            return bool(k.value)

        def fset(self, value):
            k = bool(value)
            if self._name.lower() == "trigger":
                self._dll.dc1394_external_trigger_set_power(self._cam._cam, k)
            else :
                self._dll.dc1394_feature_set_power( self._cam._cam, self._id, k)
        return locals()
    on = property(**on())

    @property
    def pos_modes(self):
        "The possible control modes for this feature (auto,manual,...)"

        if self._name.lower() == "trigger":
            #we need a trick:
            finfo = feature_info_t()
            finfo.id = self._id
            _dll.dc1394_feature_get( self._cam._cam,  byref(finfo) )
            modes = finfo.trigger_modes

            return [ trigger_mode_vals[ modes.modes[i]] for
                    i in xrange(modes.num)
            ]
        modes = feature_modes_t()
        _dll.dc1394_feature_get_modes(self._cam._cam, self._id, byref(modes))
        return [ feature_mode_vals[modes.modes[i]] for i in xrange(modes.num) ]

    def mode():
        """The current control mode this feature is running in.

        For the trigger it shows the trigger modes (from the dc1394
        website):
        mode 0:     Exposure starts with a falling edge and stops when
                    the the exposure specified by the SHUTTER feature
                    is elapsed.
        mode 1:     Exposure starts with a falling edge and stops with
                    the next rising edge.
        mode 2:     The camera starts the exposure at the first falling
                    edge and stops the integration at the nth falling
                    edge. The parameter n is a prameter of the trigger
                    that can be set with camera.trigger.val parameter.
        mode 3:     This is an internal trigger mode. The trigger is
                    generated every n*(period of fastest framerate).
                    Once again, the parameter n can be set with
                    camera.trigger.val.
        mode 4:     A multiple exposure mode. N exposures are performed
                    each time a falling edge is observed on the trigger
                    signal. Each exposure is as long as defined by the
                    SHUTTER (camera.shutter) feature.
        mode 5:     Another multiple exposure mode. Same as Mode 4
                    except that the exposure is is defined by the
                    length of the trigger pulse instead of the SHUTTER
                    feature.

        mode 14 and 15: vendor specified trigger mode.
            """
        def fget(self):
            if self._name.lower() == "trigger":
                mode = trigger_mode_t()
                _dll.dc1394_external_trigger_get_mode(
                    self._cam._cam, byref(mode)
                )
                return trigger_mode_vals[ mode.value ]

            mode = feature_mode_t()
            _dll.dc1394_feature_get_mode(self._cam._cam, self._id, byref(mode))
            return feature_mode_vals[mode.value]

        def fset(self, value):
            if value in self.pos_modes:
                if self._name.lower() == "trigger":
                    key = trigger_mode_codes[ value ]
                    _dll.dc1394_external_trigger_set_mode(self._cam._cam, key)
                else:
                    key = feature_mode_codes[ value ]
                    _dll.dc1394_feature_set_mode(self._cam._cam, self._id,key )
            else:
                    print "Invalid %s mode: %s" %(self._name, value)
        return locals()
    mode = property(**mode())

    def polarity_capable(self):
        """
        Is this feature polarity capable?  This is valid for the trigger
        only.
        """
        finfo = feature_info_t()
        finfo.id = self._id
        _dll.dc1394_feature_get( self._cam._cam,  byref(finfo) )
        #polarity_capable is an bool_t = int field:
        return bool( finfo.polarity_capable )

    def polarity():
        doc = """The polarity of the external trigger. If the trigger
                has polarity (camera.trigger.polarity_capable == True),
                then it has two possible values. These are returned by:
                camera.trigger.pos_polarities.
                """
        def fget(self):
            pol = trigger_polarity_t()
            _dll.dc1394_external_trigger_get_polarity(self._cam._cam,
                byref(pol)
            )
            if trigger_polarity_vals.has_key( pol.value ):
                return trigger_polarity_vals[ pol.value ]
            else :
                return pol.value

        def fset(self, pol):
            if self.polarity_capable:
                if pol in trigger_polarity_codes:
                    key = trigger_polarity_codes[ pol ]
                    _dll.dc1394_external_trigger_set_polarity(
                        self._cam._cam, key
                    )
                else:
                    print "Invalid external trigger polarity: %s" %pol
        return locals()
    polarity = property( **polarity())

    def pos_polarities(self):
        return trigger_polarity_codes.keys()

    def source():
        doc = "Actual source of the external trigger"
        def fget(self):
            source = trigger_source_t()
            _dll.dc1394_external_trigger_get_source(self._cam._cam,
                byref(source)
            )
            return trigger_source_vals[ source.value ]

        def fset(self, source):
            if trigger_source_codes.has_key( source ):
                key = trigger_source_codes[ source ]
                _dll.dc1394_external_trigger_set_source(self._cam._cam, key)
            else:
                print "Invalid external trigger source: %s" %source
        return locals()
    source = property( **source())

    def pos_sources(self):
        """ List the possible external trigger sources of the camera"""
        src = trigger_sources_t()
        _dll.dc1394_external_trigger_get_supported_sources(self._cam._cam,
            byref(src)
        )
        return [ trigger_source_vals[src.sources[i]] for i in xrange(src.num) ]

    def software_trigger():
        doc = "Set and get the software trigger (active or not)."
        def fget(self):
            res = switch_t()
            _dll.dc1394_software_trigger_get_power(self._cam._cam, byref(res))
            return bool( res.value )
        def fset(self, value):
            k = bool(value)
            _dll.dc1394_software_trigger_set_power(self._cam._cam, k)
        return locals()
    software_trigger = property( **software_trigger() )



class Camera(object):
    """
    This class represents a IEEE1394 Camera on the BUS. It currently
    supports all features of the cameras except white balancing.

    You can pass all features the camera supports as additional arguments
    to this classes constructor.  For example: shutter = 7.4, gain = 8

    The cameras pictures can be accessed in two ways. Either way, use
    start() to beginn the capture.  If you are always interested in the
    latest picture use the new_image Condition, wait for it, then use
    cam.current_image for your processing. This mode is called interactive
    because it is used in live displays.  An alternative way is to use
    shot() which gurantees to deliver all pictures the camera acquires
    in the correct order. Note though that you have to process these
    pictures with a certain speed, otherwise the caching queue will
    overrun. This mode is called serial. Note that you can theoretically
    also use the first acquisition mode here, but this seldom makes
    sense since you need a processing of the pictures anyway.

    :arg lib:        the library to open the camera for
    :type lib:       :class:`~DC1394Library`
    :arg guid:       GUID of this camera. Can be a hexstring or the integer
                     value
    :arg mode:       acquisition mode, e.g. (640, 480, "Y8"). If you pass None,
                     the current mode is kept. One can also use a string, such
                     as 'FORMAT7_0'
    :type mode:      :class:`tuple`, :class:`string` or :const:`None`
    :arg framerate:  desired framerate, if you pass None, the current camera
                     setting is kept
    :type framerate: :class:`float` or :const:`None`
    :arg isospeed:   desired isospeed, you might want to use 800 if your bus
                     supports it
    :type isospeed:  :class:`int`
    """

    def __init__( self, lib, guid, mode = None,
                 framerate = None, isospeed = 400, **feat):
        self._lib = lib
        if isinstance(guid,basestring):
            guid = int(guid,16)

        self._guid = guid
        self._cam = None
        #it is the same as _dll anyway...
        self._dll = lib._dll

        self._running = False
        self._running_lock = Lock()

        # For image acquisition
        self._new_image = Condition()
        self._current_img = None
        self._worker = None

        self.open()

        try:
            # Gather some informations about this camera
            # Will also set the properties accordingly
            self._all_features = self.__get_all_features()
            self._all_modes = self.__get_supported_modes()

            # Set all features to manual (if possible)
            for f in self._all_features:
                if 'manual' in self.__getattribute__(f).pos_modes:
                    self.__getattribute__(f).mode = 'manual'

            # Set acquisition mode and framerate, if no mode is requested,
            # we set a standard mode.
            self.mode = tuple(mode) if mode is not None else self.modes[0]

            #set the framerate:
            self.fps = self.mode.framerates[-1]

            try:
                self.framerate.mode = "auto"
            except AttributeError:
                pass # Feature not around, so what?

            # Set isospeed
            if isospeed :
                # If the speed is >= 800, set other operation mode
                #this is done automatically by the isospeed setting
                # self._operation_mode = "legacy" if isospeed < 800 else "1394b"
                self.isospeed = isospeed

            # Set other parameters
            for n,v in feat.items():
                if v is None:
                    continue
                self.__getattribute__(n).val = v
        except CameraError, e:
            self.close()
            raise


    def __del__(self):
        self.close()
   
    def power(self, on=True):
        self._dll.dc1394_camera_set_power(self._cam, on)

    def flush(self):
        """
        flush the DMA buffer
        """
        frame = POINTER(video_frame_t)()
        while True:
            self._dll.dc1394_capture_dequeue(self._cam,
                    CAPTURE_POLICY_POLL, byref(frame))
            if not bool(frame):
                break
            self._dll.dc1394_capture_enqueue(self._cam,
                    frame)

    def capture(self, poll=False):
        frame = POINTER(video_frame_t)()
        policy = poll and CAPTURE_POLICY_POLL or CAPTURE_POLICY_WAIT
        self._dll.dc1394_capture_dequeue(self._cam,
                policy, byref(frame))
        if not bool(frame):
            return
        # generate an Image class from the frame
        # all copy/inheritance is handled there:
        img = Image(self._cam, frame)
        img.corrupt = bool(self._dll.dc1394_capture_is_frame_corrupt(
                self._cam, frame))
        # enqueue the buffer since fromstring in Image.__new__
        # copies data
        self._dll.dc1394_capture_enqueue(self._cam, frame)
        return img


    def start_capture(self, bufsize=4):
        self._dll.dc1394_capture_setup( self._cam, bufsize, \
                    capture_flag_codes["CAPTURE_FLAGS_DEFAULT"] )

    def start_video(self):
        # Start the acquisition
        self._dll.dc1394_video_set_transmission( self._cam, 1 )

    def start_one_shot(self):
        self._dll.dc1394_video_set_one_shot( self._cam, 1 )

    def start_multi_shot(self, n):
        self._dll.dc1394_video_set_multi_shot( self._cam, n, 1 )

    def stop_multi_shot(self):
        self._dll.dc1394_video_set_multi_shot( self._cam, 0, 0 )

    def stop_one_shot(self):
        self._dll.dc1394_video_set_one_shot( self._cam, 0 )

    def stop_video(self):
        #stop the camera:
        self._dll.dc1394_video_set_transmission( self._cam, 0 )

    def stop_capture(self):
        self._dll.dc1394_capture_stop( self._cam )

    def start( self, bufsize = 4, interactive = False ):
        """
        Start the camera in free running acquisition

        bufsize     - how many DMA buffers should be used? If this value is
                      high, the lag between your currently processed picture
                      and reality might be higher but your risk to miss a frame
                      is also much lower.
        interactive - If this is true, shot() is not supported and no queue
                      overrun can occure
        """
        if self.running:
            return

        if not self._cam:
            raise CameraError("The camera is not opened!")

        self.start_capture(bufsize)
        self.start_video()

        self._queue = None if interactive else Queue(1000)

        # Now, start the Worker thread
        self._worker = _CamAcquisitonThread( self, self._new_image )

        self._running_lock.acquire()
        self._running = True
        self._running_lock.release()

    def stop( self ):
        """Stop the camera and return all frames to the driver"""

        if not self.running:
            return

        assert(self._cam) # Otherwise it couldn't be running
        self._worker.abort()
        self._worker.join()

        self._queue = None

        self.stop_video()
        self.stop_capture()

        #stop the thread:
        self._running_lock.acquire()
        self._running = False
        self._running_lock.release()

    def reset_bus( self ):
        """
        This function resets the bus the camera is attached to. Note that
        this means that all cameras have to reenumerate and will drop frames.
        So only use this if you know what you are doing.

        Note that the camera the camera is closed after this and it is not
        guaranteed that you can reopen it with :method:`open` again. To be sure,
        you have to recreate a new Camera object.
        """
        if self.running:
            self.stop()

        self._dll.dc1394_reset_bus( self._cam )
        self.close()

        # This is needed so the generation is updated on Linux
        self._lib.enumerate_cameras()

    def shot( self ):
        """
        If the camera is running, this will acquire one frame from it and
        return it as a Image (numpy array + some informations).The memory
        is not copied, therefore you should not write on the array.

        Note that acquisition is always running in the background. This
        function alone is guaranteed to return all frames in running order.
        Use this function for your image processing, use cam.current_image
        for visualisation.
        """
        if not self.running:
            raise CameraError("Camera is not running!")
        if not self._queue:
            raise CameraError("Camera is running in interactive mode!")

        return self._queue.get()

    def open( self ):
        """Open the camera"""
        self._cam = _dll.dc1394_camera_new( self._lib.h, self._guid )
        if not self._cam:
            raise CameraError("Couldn't access camera!")

    def close(self):
        """Close the camera. Stops it, if it was running"""
        if self.running:
            self.stop()

        if self._cam:
            _dll.dc1394_camera_free( self._cam )
            self._cam = None

    ###########################################################################
    #                     INFORMATION GATERHING FUNCTIONS                     #
    ###########################################################################
    def __get_supported_modes( self ):
        """
        Get all the supported video modes of the camera.  This calls the
        builting dc1394 function and converts the returned codes to a
        readable list. Any element of this list can be used to set a video
        mode of the camera.

        Parameters: None
        Returns:    list of available video modes
        """
        if not self._cam:
            raise CameraError("The camera is not opened!")

        modes = video_modes_t()

        _dll.dc1394_video_get_supported_modes( self._cam, byref(modes))
        return [_mode_map[i](self._cam, i)
                for i in modes.modes[:modes.num]]

        # return [ Mode(video_mode_details[modes.modes[i]] for i in range(modes.num)]

    def __get_all_features( self ):
        """
        Use a built in dc1394 function to read out all available features
        of the given camera.

        All features, which are capable of absolute values, are set to
        absolute value mode.

        Parameters: None Return value: fills up and returns the self._features
        list
        """

        if not self._cam:
            raise CameraError("The camera is not opened!")

        fs = featureset_t()
        _dll.dc1394_feature_get_all( self._cam, byref(fs) )


        self._features = []

        # We set all features that are capabale of it to absolute values
        for i in range(FEATURE_NUM):
            s = fs.feature[i]
            if s.available:
                if s.absolute_capable:
                    _dll.dc1394_feature_set_absolute_control(self._cam, s.id, 1)
                name = feature_vals[s.id]
                self._features.append( name )
                self.__dict__[name] = CameraProperty(self, name, s.id,
                    s.absolute_capable
                )

        return self._features

    def get_register( self, offset ):
        """Get the control register value of the camera a the given offset"""
        if not self._cam:
            raise CameraError("The camera is not opened!")

        val = c_uint32()
        _dll.dc1394_get_control_registers( self._cam, offset, byref(val), 1)
        return val.value

    def set_register( self, offset, value ):
        """Set the control register value of the camera at the given offset to
        the given value"""
        if not self._cam:
            raise CameraError("The camera is not opened!")

        val = c_uint32(value)
        _dll.dc1394_set_control_registers( self._cam, offset, byref(val), 1)

    ###########################################################################
    #                               PROPERTIES                                #
    ###########################################################################
    def broadcast():
        doc = \
        """
        This sets if the camera tries to synchronize with other cameras on
        the bus.

        Note:   that behaviour might be strange if one camera tries to
                broadcast and another not.

        Note 2: that this feature is currently only supported under linux
                and I have not seen it working yet though I tried it with
                cameras that should support it. So use on your own risk!
        """
        def fget(self):
            if not self._cam:
                raise CameraError("The camera is not opened!")

            k = bool_t()
            self._dll.dc1394_camera_get_broadcast( self._cam, byref(k))
            if k.value == 1:
                return True
            else:
                return False

        def fset(self, value):
            if not self._cam:
                raise CameraError("The camera is not opened!")

            use =  1 if value else 0
            self._dll.dc1394_camera_set_broadcast( self._cam, use )

        return locals()
    broadcast = property(**broadcast())

    @property
    def current_image(self):
        "Threadsafe access to the current image of the camera"
        # We do proper locking
        self._new_image.acquire()
        self._new_image.wait()
        i = self._current_img
        self._new_image.release()
        return i

    @property
    def new_image(self):
        "The Condition to wait for when you want a new Image"
        return self._new_image

    @property
    def running(self):
        """
        This is a thread safe propertie which can check
        if the camera is (still) running
        """
        self._running_lock.acquire()
        rv = self._running
        self._running_lock.release()
        return rv

    @property
    def model(self):
        "The name of this camera (string)"
        if not self._cam:
            raise CameraError("The camera is not opened!")

        return self._cam.contents.model

    @property
    def guid(self):
        "The Guid of this camera as string"
        if not self._cam:
            raise CameraError("The camera is not opened!")

        return hex(self._cam.contents.guid)[2:-1]

    @property
    def vendor(self):
        "The vendor of this camera (string)"
        if not self._cam:
            raise CameraError("The camera is not opened!")

        return self._cam.contents.vendor

    def mode():
        """
        The current video mode of the camera.

        The video modes are what let you choose the image size and color
        format. Two special format classes exist: the :class:`Exif`
        mode (which is actually not supported by any known camera)
        and :class:`Format7` which is the scalable image format.
        Format7 allows you to change the image size, framerate, color
        coding and crop region.

<<<<<<< HEAD
            if not self._cam:
                raise RuntimeError, "The camera is not opened!"

            #one can pass here a string like camera.modes[0]
            #or a full tuple (640,480,'Y8')...
            #convert it to a valid text key:
            if mode.__class__.__name__ != 'str' :
                if "FORMAT7" not in mode[-1].upper():
                    mode = "%dx%d_%s" %(mode[0],mode[1],mode[2])
                else:
                    #a format7 mode is only the mode name:
                    mode = mode[-1]
            #...so we can search in the video_mode_codes

            if mode not in self.modes:
                raise ValueError, "This mode is not supported by this camera!"

            #if it is a supported mode, then the video_mode_codes has this key:
            #keep self._wanted_mode for historical reasons (and comfort)
            self._wanted_mode = video_mode_codes[ mode ]
            #now set the mode in the camera:
            self._dll.dc1394_video_set_mode( self._cam, self._wanted_mode)

            #now we have the code, we can set the mode back to provide
            #a return value:
            mode = video_mode_details[ self._wanted_mode ]
            #from now mode is a tupple...
            if "FORMAT7" in mode[-1].upper():
                hsize = c_uint32()
                vsize = c_uint32()
                self._dll.dc1394_format7_get_max_image_size(self._cam, \
                        self._wanted_mode, \
                        byref(hsize), byref(vsize))

                cc = color_coding_t()
                self._dll.dc1394_format7_get_color_coding( self._cam, \
                        self._wanted_mode,\
                        byref(cc))

                #first set the image position to (0,0):
                self._dll.dc1394_format7_set_image_position( self._cam,\
                        self._wanted_mode,\
                        c_uint32(0), c_uint32(0))

                #now set image size to the maximum
                self._dll.dc1394_format7_set_image_size( self._cam,\
                        self._wanted_mode,\
                        hsize, vsize)

                #delegate this to the shape of the image:
                #an array is indexed vertically then horizontally
                self._shape = [ int(vsize.value) , int(hsize.value) ]

                #a descriptive text of color coding:
                ccval = color_coding_vals[ cc.value ]
=======
        Important note: your camera will not support all the video modes
        but will only supports a more or less limited subset of them.
>>>>>>> 67c1dff9

        Use :attr:`modes` to obtain a list of valid modes for this camera.

        This property can be written as either a string describing a simple
        mode: "640x480_Y8", as a tuple (640, 480, "Y8") or as a Mode class.
        If you want to use Format7 use the Format7 class.
        """
        def fget(self):
            # vmod = video_mode_t()
            # self._dll.dc1394_video_get_mode(self._cam, byref(vmod))
            return self._mode
        def fset(self, mode):
            if isinstance(mode, (tuple,basestring)):
                try:
                    mode = create_mode(self._cam, mode)
                except KeyError:
                    raise CameraError("Invalid mode for this camera!")
            self._mode = mode
            _dll.dc1394_video_set_mode(self._cam, mode.mode_id)
        return locals()
    mode = property(**mode())


    def fps():
        """
        The framerate belonging to the current camera mode.

        For non-scalable video formats (not :class:`Format7`) there is a
        set of standard frame rates one can choose from. A list
        of all the framerates supported by your camera for a specific
        video mode can be obtained from :attr:`Mode.rates`.

        .. note::
           You may also be able to set the framerate with the
           :attr:`framerate` feature if present.

        .. note::
           Framerates are used with fixed-size image formats (Format_0
           to Format_2).  In :class:`Format7` modes the camera can tell
           an actual value, but one can not set it.  Unfortunately the
           returned framerate may have no sense at all.  If you use
           Format_7 you should set the framerate by adjusting the number
           of bytes per packet (:attr:`Format7.packet_size`) and/or the
           shutter time.
        """
        def fget(self):
<<<<<<< HEAD
            if 'FORMAT7' not in self.mode[-1].upper():
                ft = framerate_t()
                self._dll.dc1394_video_get_framerate( self._cam, byref(ft))
                return framerate_vals[ ft.value ]

            else:
                fi = c_float()
                self._dll.dc1394_format7_get_frame_interval(self._cam,\
                        self._wanted_mode,
                        byref(fi))
                #this should be corrected:
                return (1.0/fi.value if fi.value else 0)

=======
            ft = framerate_t()
            _dll.dc1394_video_get_framerate(self._cam, byref(ft))
            return framerate_vals[ft.value]
>>>>>>> 67c1dff9
        def fset(self, framerate):
            wanted_frate = framerate_codes[framerate]
            _dll.dc1394_video_set_framerate(self._cam, wanted_frate)
        return locals()

    fps = property(**fps())

    def isospeed():
        doc = \
            """ The isospeed of the camera.

                If queried, returns the actual isospeed value.
                If set, it tries setting the speed.

                One can get the actual set value of the camera or set from:
                100, 200, 400, 800, 1600, 3200 if the camera supports them.

                Above 400 the 1394b high speed mode has to be available
                (the function tries to set it).
            """
        def fget(self):
            sp = speed_t()
            self._dll.dc1394_video_get_iso_speed( self._cam, byref(sp) )
            return speed_vals[ sp.value ]

        def fset(self, isospeed):
            if speed_codes.has_key( isospeed ):
                try:
                    self._operation_mode = 'legacy' if isospeed < 800 \
                        else '1394b'
                except RuntimeError:
                    raise CameraError(
                        "1394b mode is not supported by hardware, but needed!"
                    )
                else:
                    sp = speed_codes[ isospeed ]
                    self._dll.dc1394_video_set_iso_speed(self._cam, sp )
            else:
                raise CameraError("Invalid isospeed: %s" % isospeed)
        return locals()
    isospeed = property( **isospeed() )

    def _operation_mode():
        doc = \
        """
        This can toggle the camera mode into B mode (high speeds). This is
        a private property because you definitively do not want to change
        this as a user.
        """
        def fget(self):
            if not self._cam:
                raise CameraError("The camera is not opened!")

            k = c_int()
            self._dll.dc1394_video_get_operation_mode( self._cam, byref(k))
            if k.value == 480:
                return "legacy"
            else:
                return "1394b"
        def fset(self, value):
            if not self._cam:
                raise CameraError("The camera is not opened!")

            use =  480 if value == "legacy" else 481
            self._dll.dc1394_video_set_operation_mode( self._cam, use )
        return locals()
    _operation_mode = property(**_operation_mode())

    @property
    def modes(self):
        "Return all supported modes for this camera"
        return self._all_modes


    @property
    def features(self):
        """Return all features of this camera. You can use __getattr__ to
        directly access them then."""
        return self._all_features


class SynchronizedCams(object):
    def __init__(self, cam0,cam1):
        """This class synchronizes two (not more!) cameras
        by dropping frames from one until the timestamps
        of the acquired pictures are in sync. Make sure that the
        cameras are in the same mode (framerate, shutter)

        This function assumes point gray cameras which can do autosync
        """
        self._cam0 = cam0
        self._cam1 = cam1

    def close( self ):
        "Convenient function which closes both cams"
        self._cam0.close()
        self._cam1.close()

    @property
    def cam0(self):
        return self._cam0
    @property
    def cam1(self):
        return self._cam1

    def start(self, buffers = 4):
        self._cam0.start(buffers); self._cam1.start(buffers)

        self.sync()

    def stop(self):
        self._cam0.stop(); self._cam1.stop()

    def shot(self):
        """
        This function acquires two synchronized pictures from
        the cameras. Use this if you need pictures which were
        acquired around the same time. Do not use the cams individual shot
        functions. If you need a current image you can use cam.current_image
        at all times. You can also wait for the Condition cam.new_image
        and then use cam.current_image.

        note that the user has to check for themselves if the cameras
        are out of sync and must make sure they get back in sync.
        """
        i1 = self._cam0.shot()
        i2 = self._cam1.shot()

        return i1,i2


    def sync(self):
        """
        Try to sync the two cameras to each other. This will
        only work if both cameras synchronize on the bus time
        """
        ldiff = 100000000
        while 1:
            t1 = self._cam0.shot().timestamp
            t2 = self._cam1.shot().timestamp

            diff = t1-t2

            if abs(diff) < 500:
                break
            if diff < 0:
                self._cam0.shot()
            else:
                self._cam1.shot()
            ldiff = diff
<|MERGE_RESOLUTION|>--- conflicted
+++ resolved
@@ -57,11 +57,8 @@
         # we cache the dll, so it gets not deleted before we cleanup
         self._dll = _dll
         self._h = _dll.dc1394_new()
-<<<<<<< HEAD
         if self._h == None:
             raise RuntimeError("DC1394 Library not found") 
-=======
->>>>>>> 67c1dff9
 
     def __del__(self):
         self.close()
@@ -331,20 +328,7 @@
                 break
 
             self._condition.acquire()
-<<<<<<< HEAD
             img = self._cam.capture(poll=False)
-=======
-            #generate an Image class from the buffer:
-            img = fromstring(buf, dtype=self._cam.mode.dtype).reshape(
-                self._cam.mode.shape
-            ).view(Image)
-
-            img._position, img._packet_size, img._packets_per_frame, \
-                img._timestamp, img._frames_behind, img._id = \
-                frame.contents.position, frame.contents.packet_size, \
-                frame.contents.packets_per_frame, frame.contents.timestamp, \
-                frame.contents.frames_behind,frame.contents.id
->>>>>>> 67c1dff9
             self._cam._current_img = img
 
             #is the camera streaming to a queue?
@@ -387,12 +371,6 @@
                     self._cam._cam, self._id, byref(val)
                 )
 
-<<<<<<< HEAD
-=======
-                if self._name == "shutter" :
-                    # We want shutter in ms -> if it is absolute capable.
-                    val.value *= 1000.
->>>>>>> 67c1dff9
             else:
                 val = c_uint32()
                 self._dll.dc1394_feature_get_value(
@@ -410,12 +388,6 @@
             else:
                 if self._absolute_capable:
                     val = float(value)
-<<<<<<< HEAD
-=======
-                    # We want shutter in ms
-                    if self._name == "shutter":
-                        val /= 1000.
->>>>>>> 67c1dff9
                     self._dll.dc1394_feature_set_absolute_value(
                             self._cam._cam, self._id, val)
                 else:
@@ -1066,66 +1038,8 @@
         Format7 allows you to change the image size, framerate, color
         coding and crop region.
 
-<<<<<<< HEAD
-            if not self._cam:
-                raise RuntimeError, "The camera is not opened!"
-
-            #one can pass here a string like camera.modes[0]
-            #or a full tuple (640,480,'Y8')...
-            #convert it to a valid text key:
-            if mode.__class__.__name__ != 'str' :
-                if "FORMAT7" not in mode[-1].upper():
-                    mode = "%dx%d_%s" %(mode[0],mode[1],mode[2])
-                else:
-                    #a format7 mode is only the mode name:
-                    mode = mode[-1]
-            #...so we can search in the video_mode_codes
-
-            if mode not in self.modes:
-                raise ValueError, "This mode is not supported by this camera!"
-
-            #if it is a supported mode, then the video_mode_codes has this key:
-            #keep self._wanted_mode for historical reasons (and comfort)
-            self._wanted_mode = video_mode_codes[ mode ]
-            #now set the mode in the camera:
-            self._dll.dc1394_video_set_mode( self._cam, self._wanted_mode)
-
-            #now we have the code, we can set the mode back to provide
-            #a return value:
-            mode = video_mode_details[ self._wanted_mode ]
-            #from now mode is a tupple...
-            if "FORMAT7" in mode[-1].upper():
-                hsize = c_uint32()
-                vsize = c_uint32()
-                self._dll.dc1394_format7_get_max_image_size(self._cam, \
-                        self._wanted_mode, \
-                        byref(hsize), byref(vsize))
-
-                cc = color_coding_t()
-                self._dll.dc1394_format7_get_color_coding( self._cam, \
-                        self._wanted_mode,\
-                        byref(cc))
-
-                #first set the image position to (0,0):
-                self._dll.dc1394_format7_set_image_position( self._cam,\
-                        self._wanted_mode,\
-                        c_uint32(0), c_uint32(0))
-
-                #now set image size to the maximum
-                self._dll.dc1394_format7_set_image_size( self._cam,\
-                        self._wanted_mode,\
-                        hsize, vsize)
-
-                #delegate this to the shape of the image:
-                #an array is indexed vertically then horizontally
-                self._shape = [ int(vsize.value) , int(hsize.value) ]
-
-                #a descriptive text of color coding:
-                ccval = color_coding_vals[ cc.value ]
-=======
         Important note: your camera will not support all the video modes
         but will only supports a more or less limited subset of them.
->>>>>>> 67c1dff9
 
         Use :attr:`modes` to obtain a list of valid modes for this camera.
 
@@ -1172,25 +1086,9 @@
            shutter time.
         """
         def fget(self):
-<<<<<<< HEAD
-            if 'FORMAT7' not in self.mode[-1].upper():
-                ft = framerate_t()
-                self._dll.dc1394_video_get_framerate( self._cam, byref(ft))
-                return framerate_vals[ ft.value ]
-
-            else:
-                fi = c_float()
-                self._dll.dc1394_format7_get_frame_interval(self._cam,\
-                        self._wanted_mode,
-                        byref(fi))
-                #this should be corrected:
-                return (1.0/fi.value if fi.value else 0)
-
-=======
             ft = framerate_t()
             _dll.dc1394_video_get_framerate(self._cam, byref(ft))
             return framerate_vals[ft.value]
->>>>>>> 67c1dff9
         def fset(self, framerate):
             wanted_frate = framerate_codes[framerate]
             _dll.dc1394_video_set_framerate(self._cam, wanted_frate)
