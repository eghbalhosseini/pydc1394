#!/usr/bin/env python
# encoding: utf-8
#
# This file is part of pydc1394.
# 
# pydc1394 is free software: you can redistribute it and/or modify it
# under the terms of the GNU Lesser General Public License as
# published by the Free Software Foundation, either version 3 of the
# License, or (at your option) any later version.
# 
# pydc1394 is distributed in the hope that it will be useful, but
# WITHOUT ANY WARRANTY; without even the implied warranty of
# MERCHANTABILITY or FITNESS FOR A PARTICULAR PURPOSE.  See the GNU
# Lesser General Public License for more details.
# 
# You should have received a copy of the GNU Lesser General Public
# License along with pydc1394.  If not, see
# <http://www.gnu.org/licenses/>.
#
# Copyright (C) 2009, 2010 by Holger Rapp <HolgerRapp@gmx.net>
# and the pydc1394 contributors (see README File)


from _dc1394core import *
from _dc1394core import _dll
from ctypes import *


from numpy import fromstring, ndarray
from threading import *

from Queue import Queue, Full

__all__ = [ "DC1394Library", "Camera", "SynchronizedCams" ]

class DC1394Library(object):
    """
    This wraps the dc1394 library object which is a nuisance to have
    around. This is bad design on behalve of DC1394. Oh well...  This
    object must stay valid untill all cameras are closed
    But then use it well: it not only opens the library, collects
    a reference to the library and the camera list.

    h:				a handler of the library, many functions require it

    enumerate_cameras():
            a list of dicts. Each camera has a dict, containing:
            "unit":		the unit ID of the camera
            "guid":		GUID -> requested for the camera allocation
            "vendor":	vendor name
            "model" :	model name
                        Using this list the user may identify the camera and
                        pass cameralist[i]['guid'] to the Camera class below.

    close():	frees up the library
    """
    def __init__( self ):
        # we cache the dll, so it gets not deleted before we cleanup
        self._dll = _dll
        self._h = _dll.dc1394_new()

    def __del__(self):
        self.close()

    @property
    def h(self):
        "The handle to the library context."
        return self._h

    ###################################################################
    # Functions:
    ###################################################################

    def close( self ):
        if self._h is not None:
            self._dll.dc1394_free( self._h )
        self._h = None

    def enumerate_cameras( self ):
        """
        Enumerate the cameras currently attached to the bus.

        returns a list of {'guid','vendor','model'}
        """
        l = POINTER(camera_list_t)()

        _dll.dc1394_camera_enumerate(self.h, byref(l))

        clist = []
        for i in xrange(l.contents.num):
            ids = l.contents.ids[i]
            #we can be nice to the users, providing some more
            #than mere GUID and unitIDs
            #also, if this fails, we have a problem:
            cam = self._dll.dc1394_camera_new(self.h, ids.guid)

            #it seems not all cameras have these fields:
            vendor = cam.contents.vendor if cam.contents.vendor else "unknown"
            model = cam.contents.model if cam.contents.model else "unknown"

            clist.append(
                { "unit": ids.unit,
                    # For what do we need this L anyway?!?!
                  #"guid": hex(ids.guid)[2:].strip("L"),
                  "guid": ids.guid,
                  "vendor":	vendor,
                  "model":	model,
                }
            )

            self._dll.dc1394_camera_free(cam)
        _dll.dc1394_camera_free_list(l)

        return clist


class Image(ndarray):
    """
    This class is a image returned by the camera. It is basically a
    numpy array with some additional informations (like timestamps).
    It is not based on the vide_frame structure of the dc1394, but rather
    augments the information from numpy through information of the acquisition
    of this image.
    """

    def __new__(cls, camera=None, frame=None): 
        """ Create an Image instance from a grabbed frame.
            This is a constructor needed to be a subclass of ndarray. Here
            we collect parameters only, no defaults.

            Parameters:
            cls:    subclass
            camera: camera instance
            frame:  image frame collected by the camera
        """
        fr = frame.contents
        #get the buffer from the frame (this is part of the ring buffer):
        Dtype = c_char*fr.image_bytes
        buf = Dtype.from_address(fr.image)

        size = fr.size

        if fr.data_depth == 8:
            dtype = 'u1'
        elif fr.data_depth == 16:
            if fr.little_endian:
                dtype = '<u2'
            else:
                dtype = '>u2'
            #end if endianness
        #end if depth

        #convert the data:
        img0 = fromstring(buf, dtype=dtype)
        img = ndarray.__new__(cls,shape=size, dtype=dtype,buffer=img0)

        #inherit the attributes:
        img.position = fr.position
        img.color_coding = fr.color_coding

        img.color_filter = fr.color_filter
        img.yuv_byte_order = fr.yuv_byte_order
        img.stride = fr.stride
        #img.video_mode dropped
        img.packet_size = fr.packet_size
        img.packets_per_frame = fr.packets_per_frame
        img.timestamp = fr.timestamp
        img.frames_behind = fr.frames_behind
        img.id = fr.id
        img.data_depth = fr.data_depth

        #the camera object used to capture this image:
        img._cam = camera
        return img
    #end __new__

    def __array_finalize__(self, img):
        """ Finalize the new Image class array:
            if called with an image object at the end, inherit 
            the properties of that image.
        """
        if img != None:
            self.position = getattr(img, 'position', -1)
            self.color_coding = getattr(img, 'color_coding', -1)

            self.color_filter = getattr( img, 'color_filter', -1)
            self.yuv_byte_order = getattr( img, 'yuv_byte_order', -1)
            self.stride = getattr( img, 'stride', -1)
            #self.video_mode dropped
            self.packet_size = getattr(img, 'packet_size', -1)
            self.packets_per_frame =  getattr( img, 'packets_per_frame', -1)
            self.timestamp = getattr( img, 'timestamp', -1)
            self.frames_behind = getattr(img, 'frames_behind', -1)
            self.id = getattr(img, 'id', -1)
            self.data_depth = getattr(img, 'data_depth', 8)
            self._cam = getattr(img, '_cam', None)
        #end if
    #end of __array_finalize_

    def __array_wrap__(self, res, context=None):
        """ to inherit the extra properties after an ufunc call """
        # ndarray.__array_wrap__ will call the __array_finalize__ to get
        #the attributes right
        return ndarray.__array_wrap__(self, res, context)
    #end of __array_wrap__

    @property
<<<<<<< HEAD
    def id(self):
        "the frame position in the ring buffer"
        return self._id
    @property
    def corrupt(self):
        "corrupt image marker (marked by libdc1394)"
        return self._corrupt
=======
    def color_coding_name(self):
        if color_coding_vals.has_key( self.color_coding):
            return color_coding_vals[ self.color_coding ]
        else:
            return "unknown"


    def as_RGB(self):
        """ Convert the image to an RGB image. Returns a numpy array containing
            an RGB image. (For example for display purposes)
            Array shape is: image.shape[0], image.shape[1], 3
            
            Uses the dc1394_convert_to_RGB() function for the conversion.
        """
        if self._cam == None:
            print "Can not convert without the camera isntance"
            return None
        #end if

        res = ndarray( 3*self.size, dtype='u1')
        shape = self.shape
        inp = ndarray( shape=len(self.data), buffer=self.data, dtype='u1')

        self._cam._dll.dc1394_convert_to_RGB8( inp, res, 
                shape[1], shape[0], self.yuv_byte_order,
                self.color_coding, self.data_depth)
        
        res.shape = (shape[0],shape[1],3)

        return res
    #end of as_RGB
    
    def as_MONO8(self):
        """ Convert he image to gray scale 8 bit. Returns a numpy array
            containing the image data.    
            
            Uses the dc1394_convert_to_MONO8() funciton
        """
        if self._cam == None:
            print "Conversion needs an opened camera instance"
            return None
        #end if

        res = ndarray( self.size, dtype='u1')
        shape = self.shape
        inp = ndarray( shape = len(self.data), buffer=self.data, dtype='u1')

        self._cam._dll.dc1394_convert_to_MONO8( inp, res,
                shape[1], shape[0], self.color_coding, self.yuv_byte_order,
                self.color_coding, self.data_depth)
        res.shape = shape

        return res
    #end of as_MONO8

    def as_YUV422(self):
        """ Convert he image to YUV422 color format. 
            Returns a numpy array containing the image data.
            (this function is here for completeness. Numpy arrays
            may not be optimal for such image types.)
            
            Uses the dc1394_convert_to_YUV422() funciton
        """
        if self._cam == None:
            print "Conversion needs a camera instance "
            return None

        res = ndarray( self.size, dtype='u1')
        shape = self.shape
        inp = ndarray( shape = len(self.data), buffer=self.data, dtype='u1')
        
        self._cam._dll.dc1394_convert_to_YUV422( inp, res,
                shape[1], shape[0], self.color_coding, self.yuv_byte_order,
                self.color_coding, self.data_depth)

        #I am not sure abuot this, it has to be tested:
        return ndarray(shape=shape, buffer=res.data, dtype='u2')

#end of Image class
>>>>>>> 50e11dd1

class _CamAcquisitonThread(Thread):
    def __init__(self,cam, condition ):
        """
        This class is created and launched whenever a camera is start()ed.
        It continously acquires the pictures from the camera and sets a
        condition to inform other threads of the arrival of a new picture
        """
        Thread.__init__(self)

        self._cam = cam
        self._should_abort = False
        self._last_frame = None
        self._condition = condition
        #create a lock object from the threading module; see LockType.__doc__
        self._abortLock = Lock()

        self.start()

    def abort(self):
        self._abortLock.acquire()
        self._should_abort = True
        self._abortLock.release()

    def run(self):
        """
        Core function which contains the acquisition loop
        """

        while True:
            self._abortLock.acquire()
            sa = self._should_abort
            self._abortLock.release()

            if sa:
                break

<<<<<<< HEAD
            self._condition.acquire()
            img = self._cam.capture(poll=False)
=======
            if self._last_frame:
                self._cam._dll.dc1394_capture_enqueue(
                    self._cam._cam, self._last_frame
                )

            #the actual image acquisition:
            frame = POINTER(video_frame_t)()
            self._cam._dll.dc1394_capture_dequeue(self._cam._cam,
                CAPTURE_POLICY_WAIT, byref(frame)
            );

            #store the last frame:
            self._last_frame = frame

            self._condition.acquire()
            #generate an Image class from the frame
            #all copy/inheritance is handled there:
            img = Image(self._cam, frame)
            #one way of setting this:
            img.shape = self._cam._shape

            #img = fromstring(buf, dtype=self._cam._dtype).reshape(
            #    self._cam._shape
            #).view(Image)

            #img._position, img._packet_size, img._packets_per_frame, \
            #    img._timestamp, img._frames_behind, img._id = \
            #    frame.contents.position, frame.contents.packet_size, \
            #    frame.contents.packets_per_frame, frame.contents.timestamp, \
            #    frame.contents.frames_behind,frame.contents.id
>>>>>>> 50e11dd1
            self._cam._current_img = img

            #is the camera streaming to a queue?
            if self._cam._queue:
                # Will throw an exception if you're to slow while processing
                self._cam._queue.put_nowait(img)

            self._condition.notifyAll()
            self._condition.release()


##################################
# Camera Property implementation #
##################################
class CameraProperty(object):
    def __init__( self, cam, name, id, absolute_capable ):
        """This class implements a simple Property of the camera"""
        self._id = id
        self._name = name
        self._absolute_capable = absolute_capable
        self._dll = cam._dll
        self._cam = cam

    def val():
        doc = "The current value of this property"
        def fget(self):
            if self._name == "white_balance":
                #white has its own call since it returns 2 values
                blue = c_uint32()
                red = c_uint32()
                self._dll.dc1394_feature_whitebalance_get_value(
                    self._cam._cam, byref(blue), byref(red)
                )
                return (blue.value, red.value)

            if self._absolute_capable:
                val = c_float()
                self._dll.dc1394_feature_get_absolute_value(
                    self._cam._cam, self._id, byref(val)
                )

            else:
                val = c_uint32()
                self._dll.dc1394_feature_get_value(
                    self._cam._cam, self._id, byref(val)
                )
            return val.value

        def fset(self, value):
            if self._name == "white_balance":
                #white has its own call since it returns 2 values
                blue, red = value
                self._dll.dc1394_feature_whitebalance_set_value(
                    self._cam._cam, blue, red
                )
            else:
                if self._absolute_capable:
                    val = float(value)
                    self._dll.dc1394_feature_set_absolute_value(
                            self._cam._cam, self._id, val)
                else:
                    val = int(value)
                    self._dll.dc1394_feature_set_value(
                        self._cam._cam, self._id, val
                    )
        return locals()
    val = property(**val())

    @property
    def range(self):
        "The RO foo property."
        if self._absolute_capable:
            min, max = c_float(), c_float()
            self._dll.dc1394_feature_get_absolute_boundaries( self._cam._cam,\
                                                self._id, byref(min),byref(max))
        else:
            min, max = c_uint32(), c_uint32()
            self._dll.dc1394_feature_get_boundaries(
                self._cam._cam, self._id, byref(min),byref(max)
            )
        return (min.value,max.value)

    @property
    def can_be_disabled(self):
        "Can this property be disabled"
        k = bool_t()
        self._dll.dc1394_feature_is_switchable(self._cam._cam,
                self._id, byref(k)
        )
        return bool(k.value)

    def on():
        doc = """\
        Toggle this feature on and off;
        For the trigger this means the external trigger ON/OFF"""

        def fget(self):
            k = bool_t()
            if self._name.lower() == "trigger":
                self._dll.dc1394_external_trigger_get_power(
                    self._cam._cam, byref(k)
                )
            else:
                self._dll.dc1394_feature_get_power(self._cam._cam, self._id,
                   byref(k)
                )
            return bool(k.value)

        def fset(self, value):
            k = bool(value)
            if self._name.lower() == "trigger":
                self._dll.dc1394_external_trigger_set_power(self._cam._cam, k)
            else :
                self._dll.dc1394_feature_set_power( self._cam._cam, self._id, k)
        return locals()
    on = property(**on())

    @property
    def pos_modes(self):
        "The possible control modes for this feature (auto,manual,...)"
        if self._name.lower() == "trigger":
            #we need a trick:
            finfo = feature_info_t()
            finfo.id = self._id
            _dll.dc1394_feature_get( self._cam._cam,  byref(finfo) )
            modes = finfo.trigger_modes

            return [ trigger_mode_vals[ modes.modes[i]] for
                    i in xrange(modes.num)
            ]
        modes = feature_modes_t()
        _dll.dc1394_feature_get_modes(self._cam._cam, self._id, byref(modes))
        return [ feature_mode_vals[modes.modes[i]] for i in xrange(modes.num) ]

    def mode():
        doc = """The current control mode this feature is running in.

                For the trigger it shows the trigger modes (from the dc1394
                website):
                mode 0:     Exposure starts with a falling edge and stops when
                            the the exposure specified by the SHUTTER feature
                            is elapsed.
                mode 1:     Exposure starts with a falling edge and stops with
                            the next rising edge.
                mode 2:     The camera starts the exposure at the first falling
                            edge and stops the integration at the nth falling
                            edge. The parameter n is a prameter of the trigger
                            that can be set with camera.trigger.val parameter.
                mode 3:     This is an internal trigger mode. The trigger is
                            generated every n*(period of fastest framerate).
                            Once again, the parameter n can be set with
                            camera.trigger.val.
                mode 4:     A multiple exposure mode. N exposures are performed
                            each time a falling edge is observed on the trigger
                            signal. Each exposure is as long as defined by the
                            SHUTTER (camera.shutter) feature.
                mode 5:     Another multiple exposure mode. Same as Mode 4
                            except that the exposure is is defined by the
                            length of the trigger pulse instead of the SHUTTER
                            feature.

                mode 14 and 15: vendor specified trigger mode.
            """
        def fget(self):
            if self._name.lower() == "trigger":
                mode = trigger_mode_t()
                _dll.dc1394_external_trigger_get_mode(
                    self._cam._cam, byref(mode)
                )
                return trigger_mode_vals[ mode.value ]

            mode = feature_mode_t()
            _dll.dc1394_feature_get_mode(self._cam._cam, self._id, byref(mode))
            return feature_mode_vals[mode.value]

        def fset(self, value):
            if value in self.pos_modes:
                if self._name.lower() == "trigger":
                    key = trigger_mode_codes[ value ]
                    _dll.dc1394_external_trigger_set_mode(self._cam._cam, key)
                else:
                    key = feature_mode_codes[ value ]
                    _dll.dc1394_feature_set_mode(self._cam._cam, self._id,key )
            else:
                    print "Invalid %s mode: %s" %(self._name, value)
        return locals()
    mode = property(**mode())

    def polarity_capable(self):
        """
        Is this feature polarity capable?  This is valid for the trigger
        only.
        """
        finfo = feature_info_t()
        finfo.id = self._id
        _dll.dc1394_feature_get( self._cam._cam,  byref(finfo) )
        #polarity_capable is an bool_t = int field:
        return bool( finfo.polarity_capable )

    def polarity():
        doc = """The polarity of the external trigger. If the trigger
                has polarity (camera.trigger.polarity_capable == True),
                then it has two possible values. These are returned by:
                camera.trigger.pos_polarities.
                """
        def fget(self):
            pol = trigger_polarity_t()
            _dll.dc1394_external_trigger_get_polarity(self._cam._cam,
                byref(pol)
            )
            if trigger_polarity_vals.has_key( pol.value ):
                return trigger_polarity_vals[ pol.value ]
            else :
                return pol.value

        def fset(self, pol):
            if self.polarity_capable:
                if pol in trigger_polarity_codes:
                    key = trigger_polarity_codes[ pol ]
                    _dll.dc1394_external_trigger_set_polarity(
                        self._cam._cam, key
                    )
                else:
                    print "Invalid external trigger polarity: %s" %pol
        return locals()
    polarity = property( **polarity())

    def pos_polarities(self):
        return trigger_polarity_codes.keys()

    def source():
        doc = "Actual source of the external trigger"
        def fget(self):
            source = trigger_source_t()
            _dll.dc1394_external_trigger_get_source(self._cam._cam,
                byref(source)
            )
            return trigger_source_vals[ source.value ]

        def fset(self, source):
            if trigger_source_codes.has_key( source ):
                key = trigger_source_codes[ source ]
                _dll.dc1394_external_trigger_set_source(self._cam._cam, key)
            else:
                print "Invalid external trigger source: %s" %source
        return locals()
    source = property( **source())

    def pos_sources(self):
        """ List the possible external trigger sources of the camera"""
        src = trigger_sources_t()
        _dll.dc1394_external_trigger_get_supported_sources(self._cam._cam,
            byref(src)
        )
        return [ trigger_source_vals[src.sources[i]] for i in xrange(src.num) ]

    def software_trigger():
        doc = "Set and get the software trigger (active or not)."
        def fget(self):
            res = switch_t()
            _dll.dc1394_software_trigger_get_power(self._cam._cam, byref(res))
            return bool( res.value )
        def fset(self, value):
            k = bool(value)
            _dll.dc1394_software_trigger_set_power(self._cam._cam, k)
        return locals()
    software_trigger = property( **software_trigger() )



class Camera(object):
    def __init__( self, lib, guid, mode = None,
                 framerate = None, isospeed = 400, **feat):
        """
        This class represents a IEEE1394 Camera on the BUS. It currently
        supports all features of the cameras except white balancing.

        You can pass all features the camera supports as additional arguments
        to this classes constructor.  For example: shutter = 7.4, gain = 8

        The cameras pictures can be accessed in two ways. Either way, use
        start() to beginn the capture.  If you are always interested in the
        latest picture use the new_image Condition, wait for it, then use
        cam.current_image for your processing. This mode is called interactive
        because it is used in live displays.  An alternative way is to use
        shot() which gurantees to deliver all pictures the camera acquires
        in the correct order. Note though that you have to process these
        pictures with a certain speed, otherwise the caching queue will
        overrun. This mode is called serial. Note that you can theoretically
        also use the first acquisition mode here, but this seldom makes
        sense since you need a processing of the pictures anyway.

        lib       - the DC1394Library object is needed to open a camera
        guid      - GUID of this camera, can be a hexstring or the integer
                    value
        mode      - acquisition mode, e.g. (640, 480, "Y8"). If you pass None,
                    the current mode is kept. One can also use a string, such
                    as 'FORMAT7_0'

        framerate - wanted framerate, if you pass None, the current camera
                    setting is kept

        isospeed  - wanted isospeed, you might want to use 800 if your bus
                    supports it
        """
        self._lib = lib
        if isinstance(guid,basestring):
            guid = int(guid,16)

        self._guid = guid
        self._cam = None
        #it is the same as _dll anyway...
        self._dll = lib._dll

        self._running = False
        self._running_lock = Lock()

        # For image acquisition
        self._new_image = Condition()
        self._current_img = None
        self._worker = None
        #a default numeric image type
        self._dtype = '<u1'

        self.open()

        # Gather some informations about this camera
        # Will also set the properties accordingly
        self._all_features = self.__get_all_features()
        self._all_modes = self.__get_supported_modes()

        # Set all features to manual (if possible)
        for f in self._all_features:
            if 'manual' in self.__getattribute__(f).pos_modes:
                self.__getattribute__(f).mode = 'manual'

        # Set acquisition mode and framerate
        #self.mode = mode if mode is not None else self._all_modes[0]
        #do not change mode if not needed, but set the self._wanted_mode
        #variable to the code of the current mode.
        self.mode = tuple(mode) if mode is not None else self.mode

        #set the framerate:
        #does this work if mode is set to a FORMAT7 mode?
        #now it does, it does nothing:
        if 'FORMAT7' not in self.mode[-1].upper():
            #it sets the framerate if it is available, or nothing
            self.fps = framerate = framerate or \
                    self.get_framerates_for_mode(self.mode)[0]

        # If we are not using a FORMAT_7 format, set the framerate feature to
        # auto again. This control is not available on all cameras, if it is
        # missing, the framerate is only controllable by the current mode

        try:
            self.framerate.mode = "auto"
        except AttributeError:
            pass # Feature not around, so what?

        # Set isospeed
        if isospeed :
            # If the speed is >= 800, set other operation mode
            #this is done automatically by the isospeed setting
            # self._operation_mode = "legacy" if isospeed < 800 else "1394b"
            self.isospeed = isospeed

        # Set other parameters
        for n,v in feat.items():
            if v is None:
                continue
            self.__getattribute__(n).val = v

    def __del__(self):
        self.close()
   
    def power(self, on=True):
        self._dll.dc1394_camera_set_power(self._cam, on)

    def flush(self):
        """
        flush the DMA buffer
        """
        frame = POINTER(video_frame_t)()
        while True:
            self._dll.dc1394_capture_dequeue(self._cam,
                    CAPTURE_POLICY_POLL, byref(frame))
            if not bool(frame):
                break
            self._dll.dc1394_capture_enqueue(self._cam,
                    frame)

    def capture(self, poll=False):
        frame = POINTER(video_frame_t)()
        policy = poll and CAPTURE_POLICY_POLL or CAPTURE_POLICY_WAIT
        self._dll.dc1394_capture_dequeue(self._cam,
                policy, byref(frame))
        if not bool(frame):
            return
        #get the buffer from the frame (this is part of the ring buffer):
        dtyp = c_char*frame.contents.image_bytes
        buf = dtyp.from_address(frame.contents.image)
        #generate an Image class from the buffer:
        img = fromstring(buf, dtype=self._dtype).reshape(
                self._shape).view(Image)
        #enqueue the buffer since fromstring copies data
        self._dll.dc1394_capture_enqueue(self._cam,
                frame)
        img._position = frame.contents.position
        img._packet_size = frame.contents.packet_size
        img._packets_per_frame = frame.contents.packets_per_frame
        img._timestamp = frame.contents.timestamp
        img._frames_behind = frame.contents.frames_behind
        img._id = frame.contents.id
        img._corrupt = bool(self._dll.dc1394_capture_is_frame_corrupt(
                self._cam, frame))
        # self._current_img = img
        return img

    def start_capture(self, bufsize=4):
        self._dll.dc1394_capture_setup( self._cam, bufsize, \
                    capture_flag_codes["CAPTURE_FLAGS_DEFAULT"] )

    def start_video(self):
        # Start the acquisition
        self._dll.dc1394_video_set_transmission( self._cam, 1 )

    def start_one_shot(self):
        self._dll.dc1394_video_set_one_shot( self._cam, 1 )

    def start_multi_shot(self, n):
        self._dll.dc1394_video_set_multi_shot( self._cam, n, 1 )

    def stop_multi_shot(self):
        self._dll.dc1394_video_set_multi_shot( self._cam, 0, 0 )

    def stop_one_shot(self):
        self._dll.dc1394_video_set_one_shot( self._cam, 0 )

    def stop_video(self):
        #stop the camera:
        self._dll.dc1394_video_set_transmission( self._cam, 0 )

    def stop_capture(self):
        self._dll.dc1394_capture_stop( self._cam )

    def start( self, bufsize = 4, interactive = False ):
        """
        Start the camera in free running acquisition

        bufsize     - how many DMA buffers should be used? If this value is
                      high, the lag between your currently processed picture
                      and reality might be higher but your risk to miss a frame
                      is also much lower.
        interactive - If this is true, shot() is not supported and no queue
                      overrun can occure
        """
        if self.running:
            return

        if not self._cam:
            raise RuntimeError, "The camera is not opened!"

        self.start_capture(bufsize)
        self.start_video()

        self._queue = None if interactive else Queue(1000)

        # Now, start the Worker thread
        self._worker = _CamAcquisitonThread( self, self.new_image )

        self._running_lock.acquire()
        self._running = True
        self._running_lock.release()

    def stop( self ):
        """Stop the camera and return all frames to the driver"""

        if not self.running:
            return

        assert(self._cam) # Otherwise it couldn't be running
        self._worker.abort()
        self._worker.join()

        self._queue = None

        self.stop_video()
        self.stop_capture()

        #stop the thread:
        self._running_lock.acquire()
        self._running = False
        self._running_lock.release()

    def reset_bus( self ):
        """
        This function resets the bus the camera is attached to. Note that
        this means that all cameras have to reenumerate and will drop frames.
        So only use this if you know what you are doing.
        """
        if self.running:
            self.stop()

        self._dll.dc1394_reset_bus( self._cam )

    def shot( self ):
        """
        If the camera is running, this will acquire one frame from it and
        return it as a Image (numpy array + some informations).The memory
        is not copied, therefore you should not write on the array.

        Note that acquisition is always running in the background. This
        function alone is guaranteed to return all frames in running order.
        Use this function for your image processing, use cam.current_image
        for visualisation.
        """
        if not self.running:
            raise RuntimeError, "Camera is not running!"
        if not self._queue:
            raise RuntimeError, "Camera is running in interactive mode!"

        return self._queue.get()

    def open( self ):
        """Open the camera"""
        self._cam = _dll.dc1394_camera_new( self._lib.h, self._guid )
        if not self._cam:
            raise RuntimeError, "Couldn't access camera!"

    def close(self):
        """Close the camera. Stops it, if it was running"""
        if self.running:
            self.stop()

        if self._cam:
            _dll.dc1394_camera_free( self._cam )
            self._cam = None

    def program_format7_mode(self, slot, offset = (0,0), mode = (640,480,"Y8")):
        """
        Program a given Format 7 slot (0 = FORMAT7_0) with the given
        parameters.  The package size is always the maximum available. The
        framerate can then only be controlled through the framerate property
        (if available).  This also implicitly sets the correct mode for
        format 7.

        If you change the mode to a normal one and want your format 7 mode
        again, you have to recall this function. The behaviour otherwise
        is undefined.

        slot   - 0,1,2 FORMAT7 Slot to program
        offset - picture offset (for ROI)
        mode   - Resolution and data depth is extracted. A valid mode would
                 be (121,99,"RGB")
        """
        if self.running:
            raise RuntimeError(
                "Can't set Format7 mode while camera is running!")

        newmode = "FORMAT7_%i" % slot
        if newmode in video_mode_codes:
            uslot = video_mode_codes[ newmode ]

        else :
            print "Available modes:"
            print filter( lambda x: "FORMAT7" in x, video_mode_codes.keys())

            return

        #color coding:
        cco = color_coding_t()

        #What is set for the camera?
        self._dll.dc1394_format7_get_color_coding( self._cam,\
                uslot, byref(cco) )
        #if this is different, try to set it first:
        if color_coding_vals[cco.value] != mode[-1] :
            #what is available in this mode?
            pos_codings = color_codings_t()
            self._dll.dc1394_format7_get_color_codings( self._cam,\
                    uslot, byref(pos_codings))
            #convert it to a list:
            codelist = []
            for i in xrange(pos_codings.num):
                codelist.append( color_coding_vals[ pos_codings.codings[i] ])
            if mode[-1] in codelist:
                cco2 = color_coding_codes[ mode[-1] ]
                self._dll.dc1394_format7_set_color_coding( self._cam,\
                    uslot, cco2)
            else :
                print "available modes:"
                print codelist
                return

        #this invokes the standard mode setting part, which will
        #set FORMAT7 modes. The python variable shall show a 0,0 resolution:
        #that one we set by hand:
        self.mode = newmode

        #the format7 position and image size can only be set in units.
        #1. check for these units:
        h_unit = c_uint32(); v_unit = c_uint32()

        self._dll.dc1394_format7_get_unit_position(self._cam,\
                self._wanted_mode,\
                byref(h_unit), byref(v_unit))

        #Tupple does not support elementwise value changing, so do it dirty:
        offset = list(offset)
        offset[0] = h_unit.value*int(offset[0]/h_unit.value) if \
                h_unit.value > 1 else offset[0]
        offset[1] = v_unit.value*int(offset[1]/v_unit.value) if \
                v_unit.value > 1 else offset[1]

        self._dll.dc1394_format7_get_unit_size( self._cam,\
                self._wanted_mode,\
                byref(h_unit), byref(v_unit))

        mode = list(mode)
        mode[0] = h_unit.value *int(mode[0]/h_unit.value) if \
                h_unit.value > 1 else mode[0]
        mode[1] = v_unit.value*int(mode[1]/v_unit.value) if \
                v_unit.value > 1 else mode[1]

        #now the ROI should set without a problem (except out of size range):
        self._dll.dc1394_format7_set_roi(
            self._cam, uslot,
            cco, USE_MAX_AVAIL,
            offset[0], offset[1],
            mode[0],mode[1])

        # But directly overwrite the shape (the last number is 3 for RGB modes)
        self._shape[0:2] = [ mode[1], mode[0] ]

    ###########################################################################
    #                     INFORMATION GATERHING FUNCTIONS                     #
    ###########################################################################
    def __get_supported_modes( self ):
        """
        Get all the supported video modes of the camera.  This calls the
        builting dc1394 function and converts the returned codes to a
        readable list. Any element of this list can be used to set a video
        mode of the camera.

        Parameters: None
        Returns:    list of available video modes
        """
        if not self._cam:
            raise RuntimeError, "The camera is not opened!"

        modes = video_modes_t()
        supmodes = []

        _dll.dc1394_video_get_supported_modes( self._cam, byref(modes))

        for i in range(modes.num):
            supmodes.append( video_mode_vals[modes.modes[i]] )

        return supmodes

    def __get_all_features( self ):
        """
        Use a built in dc1394 function to read out all available features
        of the given camera.

        All features, which are capable of absolute values, are set to
        absolute value mode.

        Parameters: None Return value: fills up and returns the self._features
        list
        """

        if not self._cam:
            raise RuntimeError, "The camera is not opened!"

        fs = featureset_t()
        _dll.dc1394_feature_get_all( self._cam, byref(fs) )


        self._features = []

        # We set all features that are capabale of it to absolute values
        for i in range(FEATURE_NUM):
            s = fs.feature[i]
            if s.available:
                if s.absolute_capable:
                    _dll.dc1394_feature_set_absolute_control(self._cam, s.id, 1)
                name = feature_vals[s.id]
                self._features.append( name )
                self.__dict__[name] = CameraProperty(self, name, s.id,
                    s.absolute_capable
                )

        return self._features

    def get_register( self, offset ):
        """Get the control register value of the camera a the given offset"""
        if not self._cam:
            raise RuntimeError, "The camera is not opened!"

        val = c_uint32()
        _dll.dc1394_get_control_registers( self._cam, offset, byref(val), 1)
        return val.value

    def set_register( self, offset, value ):
        """Set the control register value of the camera at the given offset to
        the given value"""
        if not self._cam:
            raise RuntimeError, "The camera is not opened!"

        val = c_uint32(value)
        _dll.dc1394_set_control_registers( self._cam, offset, byref(val), 1)

    ###########################################################################
    #                               PROPERTIES                                #
    ###########################################################################
    def broadcast():
        doc = \
        """
        This sets if the camera tries to synchronize with other cameras on
        the bus.

        Note:   that behaviour might be strange if one camera tries to
                broadcast and another not.

        Note 2: that this feature is currently only supported under linux
                and I have not seen it working yet though I tried it with
                cameras that should support it. So use on your own risk!
        """
        def fget(self):
            if not self._cam:
                raise RuntimeError, "The camera is not opened!"

            k = bool_t()
            self._dll.dc1394_camera_get_broadcast( self._cam, byref(k))
            if k.value == 1:
                return True
            else:
                return False

        def fset(self, value):
            if not self._cam:
                raise RuntimeError, "The camera is not opened!"

            use =  1 if value else 0
            self._dll.dc1394_camera_set_broadcast( self._cam, use )

        return locals()
    broadcast = property(**broadcast())

    @property
    def current_image(self):
        "Threadsafe access to the current image of the camera"
        # We do proper locking
        self._new_image.acquire()
        self._new_image.wait()
        i = self._current_img
        self._new_image.release()
        return i

    @property
    def new_image(self):
        "The Condition to wait for when you want a new Image"
        return self._new_image

    @property
    def numpy_shape(self):
        """
        This returns the shape the camera currently delivers. It is useful
        if you want to create a matching numpy array
        """
        return self._shape

    @property
    def numpy_dtype(self):
        """
        This returns the datatype the camera currently delivers. It is useful
        if you want to create a matching numpy array
        """
        return self._dtype

    @property
    def running(self):
        """
        This is a thread safe propertie which can check
        if the camera is (still) running
        """
        self._running_lock.acquire()
        rv = self._running
        self._running_lock.release()
        return rv

    @property
    def model(self):
        "The name of this camera (string)"
        if not self._cam:
            raise RuntimeError, "The camera is not opened!"

        return self._cam.contents.model

    @property
    def guid(self):
        "The Guid of this camera as string"
        if not self._cam:
            raise RuntimeError, "The camera is not opened!"

        return hex(self._cam.contents.guid)[2:-1]

    @property
    def vendor(self):
        "The vendor of this camera (string)"
        if not self._cam:
            raise RuntimeError, "The camera is not opened!"

        return self._cam.contents.vendor

    def mode():
        doc = \
            """ The actual video mode of the camera.
                (one can query as a variable or set it.
                One can set a tupple (hsize, vsize, 'color_coding') or a
                simple text '640x480_RGB8'. Or simply one of the modes,
                such as: modes[0].

                If FORMAT7 mode is selected, it sets to the camera to maximal
                resolution. This deletes the previous ROI.

                When queried, it returns the actual resolution in a tupple:
                (hsize, vsize, "color_mode")
            """
        def fget(self):
            vmod = video_mode_t()
            self._dll.dc1394_video_get_mode( self._cam, byref(vmod))
            #set self._wanted_mode to store the code of the mode (internal use):
            self._wanted_mode = vmod.value
            #the video_mode_details have all supported keys:
            mode = video_mode_details[ vmod.value ]

            #format7 modes: the resolution depends on the camera:
            if "FORMAT7" in mode[-1]:
                hsize = c_uint32(); vsize= c_uint32()

                self._dll.dc1394_format7_get_image_size(self._cam, \
                        self._wanted_mode, \
                        byref(hsize), byref(vsize))

                return (int(hsize.value), int(vsize.value),\
                            video_mode_details[self._wanted_mode][-1])
            else:
                return video_mode_details[self._wanted_mode]

        def fset(self, mode):
            if self.running:
                raise RuntimeError, "Can't change mode while camera is running!"

            if not self._cam:
                raise RuntimeError, "The camera is not opened!"

            #one can pass here a string like camera.modes[0]
            #or a full tuple (640,480,'Y8')...
            #convert it to a valid text key:
            if mode.__class__.__name__ != 'str' :
                if "FORMAT7" not in mode[-1].upper():
                    mode = "%dx%d_%s" %(mode[0],mode[1],mode[2])
                else:
                    #a format7 mode is only the mode name:
                    mode = mode[-1]
            #...so we can search in the video_mode_codes

            if mode not in self.modes:
                raise ValueError, "This mode is not supported by this camera!"

            #if it is a supported mode, then the video_mode_codes has this key:
            #keep self._wanted_mode for historical reasons (and comfort)
            self._wanted_mode = video_mode_codes[ mode ]
            #now set the mode in the camera:
            self._dll.dc1394_video_set_mode( self._cam, self._wanted_mode)

            #now we have the code, we can set the mode back to provide
            #a return value:
            mode = video_mode_details[ self._wanted_mode ]
            #from now mode is a tupple...
            if "FORMAT7" in mode[-1].upper():
                hsize = c_uint32()
                vsize = c_uint32()
                self._dll.dc1394_format7_get_max_image_size(self._cam, \
                        self._wanted_mode, \
                        byref(hsize), byref(vsize))

                cc = color_coding_t()
                self._dll.dc1394_format7_get_color_coding( self._cam, \
                        self._wanted_mode,\
                        byref(cc))

                #first set the image position to (0,0):
                self._dll.dc1394_format7_set_image_position( self._cam,\
                        self._wanted_mode,\
                        c_uint32(0), c_uint32(0))

                #now set image size to the maximum
                self._dll.dc1394_format7_set_image_size( self._cam,\
                        self._wanted_mode,\
                        hsize, vsize)

                #delegate this to the shape of the image:
                #an array is indexed vertically then horizontally
                self._shape = [ int(vsize.value) , int(hsize.value) ]

                #a descriptive text of color coding:
                ccval = color_coding_vals[ cc.value ]

            else:
                #just to have one consistent variable for
                #identifying the color coding and dtype:
                ccval = mode[-1]
                self._shape = [ mode[1], mode[0] ]

            if '8' in ccval:
                self._dtype = '>u1'
            elif '16' in ccval:
                self._dtype = '>u2'
            elif 'YUV' in ccval:
                print "Warning: YUV image format!"
                #the data depth is 8 bit in the buffer,
                #but 12 or 16 bit in a color pixel.
                self._dtype = ">u1"
            else:
                print "Nonstandard image format: %s" %mode[-1]
                self._dtype = ">u1"

            #RGB can be both 8 and 16 bit. So let us check that
            #in a nice way:
            if "RGB" in ccval:
                self._shape.append(3)

        return locals()
    mode = property(**mode())

    def fps():
        doc = \
            """ The framerate belonging to the current camera mode.
                For not scalable video formats there is a set of
                standard frame rates one can choose from.

                In FORMAT7 format the camera can tell an actual
                value, but one can not set it.
                Unfortunately the returned framerate may have no sense at all.

                If a value is set, it is tested against the supported
                values and then set.
            """
        def fget(self):
            if 'FORMAT7' not in self.mode[-1].upper():
                ft = framerate_t()
                self._dll.dc1394_video_get_framerate( self._cam, byref(ft))
                return framerate_vals[ ft.value ]

            else:
                fi = c_float()
                self._dll.dc1394_format7_get_frame_interval(self._cam,\
                        self._wanted_mode,
                        byref(fi))
                #this should be corrected:
                return (1.0/fi.value if fi.value else 0)

        def fset(self, framerate):
            if not self._cam:
                raise RuntimeError("The camera is not opened!")

            if self.running:
                raise RuntimeError(
                    "Can't change framerate while camera is running!"
                )

            if "FORMAT7" in self.mode[-1].upper():
                print "Framerate can not be set"
            else:
                #is it supported in this mode?
                if framerate in self.get_framerates_for_mode():
                    wanted_frate = framerate_codes[ framerate ]
                    #then set it:
                    self._dll.dc1394_video_set_framerate(
                        self._cam, wanted_frate
                    )
        return locals()
    fps = property(**fps())

    def isospeed():
        doc = \
            """ The isospeed of the camera.

                If queried, returns the actual isospeed value.
                If set, it tries setting the speed.

                One can get the actual set value of the camera or set from:
                100, 200, 400, 800, 1600, 3200 if the camera supports them.

                Above 400 the the 1394b, high speed mode has to be available
                (the funtion tries to set it).
            """
        def fget(self):
            sp = speed_t()
            self._dll.dc1394_video_get_iso_speed( self._cam, byref(sp) )
            return speed_vals[ sp.value ]

        def fset(self, isospeed):
            if speed_codes.has_key( isospeed ):
                try:
                    self._operation_mode = 'legacy' if isospeed < 800 \
                        else '1394b'
                except RuntimeError:
                    print "high speed ISO mode is not supported"
                else:
                    sp = speed_codes[ isospeed ]
                    self._dll.dc1394_video_set_iso_speed(self._cam, sp )
        return locals()
    isospeed = property( **isospeed() )

    def _operation_mode():
        doc = \
        """
        This can toggle the camera mode into B mode (high speeds). This is
        a private property because you definitively do not want to change
        this as a user.
        """
        def fget(self):
            if not self._cam:
                raise RuntimeError, "The camera is not opened!"

            k = c_int()
            self._dll.dc1394_video_get_operation_mode( self._cam, byref(k))
            if k.value == 480:
                return "legacy"
            else:
                return "1394b"
        def fset(self, value):
            if not self._cam:
                raise RuntimeError, "The camera is not opened!"

            use =  480 if value == "legacy" else 481
            self._dll.dc1394_video_set_operation_mode( self._cam, use )
        return locals()
    _operation_mode = property(**_operation_mode())

    @property
    def modes(self):
        "Return all supported modes for this camera"
        return self._all_modes

    def get_framerates_for_mode(self, mode = None):
        """ Returns all framerates supported for the given mode; if mode is
            None the current mode will be used.
        """
        if not self._cam:
            raise RuntimeError, "The camera is not opened!"

        use_modes = mode or self._wanted_mode

        if 'FORMAT7' in self.mode[-1].upper():
            print "Framerates are not valid for scalable mode"
            return [ self.fps ]

        fpss = framerates_t()
        _dll.dc1394_video_get_supported_framerates(self._cam, self._wanted_mode,
                        byref(fpss))
        return tuple( framerate_vals[fpss.framerates[i]]
             for i in range( fpss.num ) )


    @property
    def features(self):
        """Return all features of this camera. You can use __getattr__ to
        directly access them then."""
        return self._all_features


class SynchronizedCams(object):
    def __init__(self, cam0,cam1):
        """This class synchronizes two (not more!) cameras
        by dropping frames from one until the timestamps
        of the acquired pictures are in sync. Make sure that the
        cameras are in the same mode (framerate, shutter)

        This function assumes point gray cameras which can do autosync
        """
        self._cam0 = cam0
        self._cam1 = cam1

    def close( self ):
        "Convenient function which closes both cams"
        self._cam0.close()
        self._cam1.close()

    @property
    def cam0(self):
        return self._cam0
    @property
    def cam1(self):
        return self._cam1

    def start(self, buffers = 4):
        self._cam0.start(buffers); self._cam1.start(buffers)

        self.sync()

    def stop(self):
        self._cam0.stop(); self._cam1.stop()

    def shot(self):
        """
        This function acquires two synchronized pictures from
        the cameras. Use this if you need pictures which were
        acquired around the same time. Do not use the cams individual shot
        functions. If you need a current image you can use cam.current_image
        at all times. You can also wait for the Condition cam.new_image
        and then use cam.current_image.

        note that the user has to check for themselves if the cameras
        are out of sync and must make sure they get back in sync.
        """
        i1 = self._cam0.shot()
        i2 = self._cam1.shot()

        return i1,i2


    def sync(self):
        """
        Try to sync the two cameras to each other. This will
        only work if both cameras synchronize on the bus time
        """
        ldiff = 100000000
        while 1:
            t1 = self._cam0.shot().timestamp
            t2 = self._cam1.shot().timestamp

            diff = t1-t2

            if abs(diff) < 500:
                break
            if diff < 0:
                self._cam0.shot()
            else:
                self._cam1.shot()
            ldiff = diff
<|MERGE_RESOLUTION|>--- conflicted
+++ resolved
@@ -205,15 +205,6 @@
     #end of __array_wrap__
 
     @property
-<<<<<<< HEAD
-    def id(self):
-        "the frame position in the ring buffer"
-        return self._id
-    @property
-    def corrupt(self):
-        "corrupt image marker (marked by libdc1394)"
-        return self._corrupt
-=======
     def color_coding_name(self):
         if color_coding_vals.has_key( self.color_coding):
             return color_coding_vals[ self.color_coding ]
@@ -293,7 +284,6 @@
         return ndarray(shape=shape, buffer=res.data, dtype='u2')
 
 #end of Image class
->>>>>>> 50e11dd1
 
 class _CamAcquisitonThread(Thread):
     def __init__(self,cam, condition ):
@@ -331,41 +321,8 @@
             if sa:
                 break
 
-<<<<<<< HEAD
             self._condition.acquire()
             img = self._cam.capture(poll=False)
-=======
-            if self._last_frame:
-                self._cam._dll.dc1394_capture_enqueue(
-                    self._cam._cam, self._last_frame
-                )
-
-            #the actual image acquisition:
-            frame = POINTER(video_frame_t)()
-            self._cam._dll.dc1394_capture_dequeue(self._cam._cam,
-                CAPTURE_POLICY_WAIT, byref(frame)
-            );
-
-            #store the last frame:
-            self._last_frame = frame
-
-            self._condition.acquire()
-            #generate an Image class from the frame
-            #all copy/inheritance is handled there:
-            img = Image(self._cam, frame)
-            #one way of setting this:
-            img.shape = self._cam._shape
-
-            #img = fromstring(buf, dtype=self._cam._dtype).reshape(
-            #    self._cam._shape
-            #).view(Image)
-
-            #img._position, img._packet_size, img._packets_per_frame, \
-            #    img._timestamp, img._frames_behind, img._id = \
-            #    frame.contents.position, frame.contents.packet_size, \
-            #    frame.contents.packets_per_frame, frame.contents.timestamp, \
-            #    frame.contents.frames_behind,frame.contents.id
->>>>>>> 50e11dd1
             self._cam._current_img = img
 
             #is the camera streaming to a queue?
@@ -764,25 +721,16 @@
                 policy, byref(frame))
         if not bool(frame):
             return
-        #get the buffer from the frame (this is part of the ring buffer):
-        dtyp = c_char*frame.contents.image_bytes
-        buf = dtyp.from_address(frame.contents.image)
-        #generate an Image class from the buffer:
-        img = fromstring(buf, dtype=self._dtype).reshape(
-                self._shape).view(Image)
-        #enqueue the buffer since fromstring copies data
-        self._dll.dc1394_capture_enqueue(self._cam,
-                frame)
-        img._position = frame.contents.position
-        img._packet_size = frame.contents.packet_size
-        img._packets_per_frame = frame.contents.packets_per_frame
-        img._timestamp = frame.contents.timestamp
-        img._frames_behind = frame.contents.frames_behind
-        img._id = frame.contents.id
-        img._corrupt = bool(self._dll.dc1394_capture_is_frame_corrupt(
+        # generate an Image class from the frame
+        # all copy/inheritance is handled there:
+        img = Image(self._cam, frame)
+        img.corrupt = bool(self._dll.dc1394_capture_is_frame_corrupt(
                 self._cam, frame))
-        # self._current_img = img
+        # enqueue the buffer since fromstring in Image.__new__
+        # copies data
+        self._dll.dc1394_capture_enqueue(self._cam, frame)
         return img
+
 
     def start_capture(self, bufsize=4):
         self._dll.dc1394_capture_setup( self._cam, bufsize, \
