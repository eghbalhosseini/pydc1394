#!/usr/bin/env python
# encoding: utf-8

from __future__ import division

"""
Common cmdline arguments for programs related to cameras
"""

import optparse

from camera import Camera

__all__ = [ "add_common_options", "handle_common_options" ]

def add_common_options(p):
    p.set_defaults(fps = None, shutter=None, gain=None, guid=None,
        mode = None, isospeed = 400)

    p.add_option("-l", "--list", action="store_true",
                 help="List all devices on the IEEE Bus")
    p.add_option("-c", "--cam", dest="guid", type="str",
                 help="Use the camera with the given GUID")
    p.add_option("-f", "--fps", dest="fps", type="float",
                 help="Use the given framerate")
    p.add_option("-m", "--mode", dest="mode", type="str",
                 help="Use the given mode (e.g. 640x480xY8)",metavar="MODE")
    p.add_option("-s", "--shutter", dest="shutter", type="float",
                 help="Set the shutter (integration time) to this amount in ms")
    p.add_option("-g", "--gain", dest="gain", type="float",
                 help="Sets the gain to the given floating point value")
    p.add_option("-i", "--isospeed", dest="isospeed", type="int",
                 help="Choose isospeed [400,800]")


    return p

def handle_common_options(o, l):
    cams = l.enumerate_cameras()

    if o.list:
        def pprintf(a0, a1):
            print "   %s   %s" % (a0.center(20), str(a1).center(8))
        pprintf("GUID", "Unit No")
        for cam in cams:
            pprintf(cam['guid'], cam['unit'])
        return None

    guid = o.guid or cams[0]['guid']

<<<<<<< HEAD
    mode = [ b(a) for a,b in zip(o.mode.split('x'), (int, int, str)) ]
=======
    mode = [ b(a) for a,b in zip(o.mode.split('x'), (int, int, str)) ] if \
            o.mode is not None else None
>>>>>>> 32ec30bb

    camera = Camera(l, guid=guid, mode=mode, framerate=o.fps,
                    shutter=o.shutter, gain=o.gain, isospeed = o.isospeed)

    return camera<|MERGE_RESOLUTION|>--- conflicted
+++ resolved
@@ -48,12 +48,8 @@
 
     guid = o.guid or cams[0]['guid']
 
-<<<<<<< HEAD
-    mode = [ b(a) for a,b in zip(o.mode.split('x'), (int, int, str)) ]
-=======
     mode = [ b(a) for a,b in zip(o.mode.split('x'), (int, int, str)) ] if \
             o.mode is not None else None
->>>>>>> 32ec30bb
 
     camera = Camera(l, guid=guid, mode=mode, framerate=o.fps,
                     shutter=o.shutter, gain=o.gain, isospeed = o.isospeed)
